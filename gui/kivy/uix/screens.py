from weakref import ref
from decimal import Decimal
import re
import datetime
import traceback, sys
import threading

from kivy.app import App
from kivy.cache import Cache
from kivy.clock import Clock
from kivy.compat import string_types
from kivy.properties import (ObjectProperty, DictProperty, NumericProperty,
                             ListProperty, StringProperty)

from kivy.uix.label import Label

from kivy.lang import Builder
from kivy.factory import Factory
from kivy.utils import platform

from electrum_ltc.util import profiler, parse_URI, format_time
from electrum_ltc import bitcoin
from electrum_ltc.util import timestamp_to_datetime
from electrum_ltc.plugins import run_hook
from electrum_ltc.paymentrequest import PR_UNPAID, PR_PAID, PR_UNKNOWN, PR_EXPIRED

from context_menu import ContextMenu


from electrum_ltc_gui.kivy.i18n import _

class EmptyLabel(Factory.Label):
    pass

class CScreen(Factory.Screen):
    __events__ = ('on_activate', 'on_deactivate', 'on_enter', 'on_leave')
    action_view = ObjectProperty(None)
    loaded = False
    kvname = None
    context_menu = None
    menu_actions = []
    app = App.get_running_app()

    def _change_action_view(self):
        app = App.get_running_app()
        action_bar = app.root.manager.current_screen.ids.action_bar
        _action_view = self.action_view

        if (not _action_view) or _action_view.parent:
            return
        action_bar.clear_widgets()
        action_bar.add_widget(_action_view)

    def on_enter(self):
        # FIXME: use a proper event don't use animation time of screen
        Clock.schedule_once(lambda dt: self.dispatch('on_activate'), .25)
        pass

    def update(self):
        pass

    @profiler
    def load_screen(self):
        self.screen = Builder.load_file('gui/kivy/uix/ui_screens/' + self.kvname + '.kv')
        self.add_widget(self.screen)
        self.loaded = True
        self.update()
        setattr(self.app, self.kvname + '_screen', self)

    def on_activate(self):
        if self.kvname and not self.loaded:
            self.load_screen()
        #Clock.schedule_once(lambda dt: self._change_action_view())

    def on_leave(self):
        self.dispatch('on_deactivate')

    def on_deactivate(self):
        self.hide_menu()

    def hide_menu(self):
        if self.context_menu is not None:
            self.remove_widget(self.context_menu)
            self.context_menu = None

    def show_menu(self, obj):
        self.hide_menu()
        self.context_menu = ContextMenu(obj, self.menu_actions)
        self.add_widget(self.context_menu)


class HistoryScreen(CScreen):

    tab = ObjectProperty(None)
    kvname = 'history'

    def __init__(self, **kwargs):
        self.ra_dialog = None
        super(HistoryScreen, self).__init__(**kwargs)
        self.menu_actions = [ ('Label', self.label_dialog), ('Details', self.show_tx)]

    def show_tx(self, obj):
        tx_hash = obj.tx_hash
        tx = self.app.wallet.transactions.get(tx_hash)
        if not tx:
            return
        self.app.tx_dialog(tx)

    def label_dialog(self, obj):
        from dialogs.label_dialog import LabelDialog
        key = obj.tx_hash
        text = self.app.wallet.get_label(key)
        def callback(text):
            self.app.wallet.set_label(key, text)
            self.update()
        d = LabelDialog(_('Enter Transaction Label'), text, callback)
        d.open()


    def parse_history(self, items):
        for item in items:
            tx_hash, conf, value, timestamp, balance = item
            time_str = _("unknown")
            if conf > 0:
                try:
                    time_str = datetime.datetime.fromtimestamp(timestamp).isoformat(' ')[:-3]
                except Exception:
                    time_str = _("error")
            if conf == -1:
                time_str = _('unverified')
                icon = "atlas://gui/kivy/theming/light/close"
            elif conf == 0:
                time_str = _('pending')
                icon = "atlas://gui/kivy/theming/light/unconfirmed"
            elif conf < 6:
                conf = max(1, conf)
                icon = "atlas://gui/kivy/theming/light/clock{}".format(conf)
            else:
                icon = "atlas://gui/kivy/theming/light/confirmed"

            label = self.app.wallet.get_label(tx_hash) if tx_hash else _('Pruned transaction outputs')
            date = timestamp_to_datetime(timestamp)
            quote_text = ''
            if self.app.fiat_unit and date:
                rate = run_hook('history_rate', date)
                if rate:
                    s = run_hook('value_str', value, rate)
                    quote_text = '' if s is None else s + ' ' + self.app.fiat_unit
            yield (conf, icon, time_str, label, value, tx_hash, quote_text)

    def update(self, see_all=False):
        if self.app.wallet is None:
            return

        history = self.parse_history(reversed(
            self.app.wallet.get_history(self.app.current_account)))
        # repopulate History Card
        history_card = self.screen.ids.history_container
        history_card.clear_widgets()
        count = 0
        for item in history:
            count += 1
            conf, icon, date_time, message, value, tx, quote_text = item
            ri = Factory.HistoryItem()
            ri.icon = icon
            ri.date = date_time
            ri.message = message
            ri.value = value
            ri.quote_text = quote_text
            ri.confirmations = conf
            ri.tx_hash = tx
            ri.screen = self
            history_card.add_widget(ri)
            if count == 8 and not see_all:
                break

        if count == 0:
            msg = _('This screen shows your list of transactions. It is currently empty.')
            history_card.add_widget(EmptyLabel(text=msg))


class SendScreen(CScreen):

    kvname = 'send'
    payment_request = None

    def set_URI(self, uri):
        self.screen.address = uri.get('address', '')
        self.screen.message = uri.get('message', '')
        amount = uri.get('amount')
        if amount:
            self.screen.amount = self.app.format_amount_and_units(amount)

    def update(self):
        pass

    def do_clear(self):
        self.screen.amount = ''
        self.screen.message = ''
        self.screen.address = ''
        self.payment_request = None

    def set_request(self, pr):
        self.payment_request = pr
        self.screen.address = pr.get_requestor()
        amount = pr.get_amount()
        if amount:
            self.screen.amount = self.app.format_amount_and_units(amount)
        self.screen.message = pr.get_memo()

    def do_save(self):
        if not self.screen.address:
            return
        if self.payment_request:
            # it sould be already saved
            return
        # save address as invoice
        from electrum_ltc.paymentrequest import make_unsigned_request, PaymentRequest
        req = {'address':self.screen.address, 'memo':self.screen.message}
        amount = self.app.get_amount(self.screen.amount) if self.screen.amount else 0
        req['amount'] = amount
        pr = make_unsigned_request(req).SerializeToString()
        pr = PaymentRequest(pr)
        self.app.invoices.add(pr)
        self.app.update_tab('invoices')
        self.app.show_info(_("Invoice saved"))

    def do_paste(self):
        contents = unicode(self.app._clipboard.paste())
        if not contents:
            self.app.show_info(_("Clipboard is empty"))
            return
        self.app.set_URI(contents)

    def do_send(self):
        if self.payment_request:
            if self.payment_request.has_expired():
                self.app.show_error(_('Payment request has expired'))
                return
            outputs = self.payment_request.get_outputs()
        else:
            address = str(self.screen.address)
            if not bitcoin.is_address(address):
                self.app.show_error(_('Invalid Litecoin Address') + ':\n' + address)
                return
            try:
                amount = self.app.get_amount(self.screen.amount)
            except:
                self.app.show_error(_('Invalid amount') + ':\n' + self.screen.amount)
                return
            outputs = [(bitcoin.TYPE_ADDRESS, address, amount)]
        message = unicode(self.screen.message)
        amount = sum(map(lambda x:x[2], outputs))
        # make unsigned transaction
        coins = self.app.wallet.get_spendable_coins()
        config = self.app.electrum_config
        try:
            tx = self.app.wallet.make_unsigned_transaction(coins, outputs, config, None)
        except Exception as e:
            traceback.print_exc(file=sys.stdout)
            self.app.show_error(str(e))
            return
        fee = tx.get_fee()
        msg = [
            _("Amount to be sent") + ": " + self.app.format_amount_and_units(amount),
            _("Mining fee") + ": " + self.app.format_amount_and_units(fee),
        ]
        if fee >= config.get('confirm_fee', 100000):
            msg.append(_('Warning')+ ': ' + _("The fee for this transaction seems unusually high."))
        msg.append(_("Enter your PIN code to proceed"))
        self.app.protected('\n'.join(msg), self.send_tx, (tx,))

    def send_tx(self, *args):
        threading.Thread(target=self.send_tx_thread, args=args).start()

    def send_tx_thread(self, tx, password):
        # sign transaction
        if self.app.wallet.can_sign(tx):
            self.app.show_info("Signing...")
        try:
            self.app.wallet.sign_transaction(tx, password)
        except Exception as e:
            traceback.print_exc(file=sys.stdout)
            self.app.show_error(str(e))
            return
        if not tx.is_complete():
<<<<<<< HEAD
            from electrum_ltc.bitcoin import base_encode
            text = str(tx).decode('hex')
            text = base_encode(text, base=43)
            self.app.qr_dialog(_("Unsigned Transaction"), text)
=======
            self.app.tx_dialog(tx)
>>>>>>> b3861bd5
            return
        # broadcast
        self.app.show_info("Sending...")
        ok, txid = self.app.wallet.sendtx(tx)
        self.app.show_info(txid)


class ReceiveScreen(CScreen):

    kvname = 'receive'

    def update(self):
        if not self.screen.address:
            self.get_new_address()

    def get_new_address(self):
        addr = self.app.wallet.get_unused_address(None)
        if addr is None:
            return False
        self.screen.address = addr
        self.screen.amount = ''
        self.screen.message = ''
        return True

    def on_address(self, addr):
        req = self.app.wallet.receive_requests.get(addr)
        if req:
            self.screen.message = unicode(req.get('memo', ''))
            amount = req.get('amount')
            if amount:
                self.screen.amount = self.app.format_amount_and_units(amount)
        Clock.schedule_once(lambda dt: self.update_qr())

    def amount_callback(self, popup):
        amount_label = self.screen.ids.get('amount')
        amount_label.text = popup.ids.amount_label.text
        self.update_qr()

    def get_URI(self):
        from electrum_ltc.util import create_URI
        amount = self.screen.amount
        if amount:
            a, u = self.screen.amount.split()
            assert u == self.app.base_unit
            amount = Decimal(a) * pow(10, self.app.decimal_point())
        return create_URI(self.screen.address, amount, self.screen.message)

    @profiler
    def update_qr(self):
        uri = self.get_URI()
        qr = self.screen.ids.qr
        qr.set_data(uri)

    def do_share(self):
        if platform != 'android':
            return
        uri = self.get_URI()
        from jnius import autoclass, cast
        JS = autoclass('java.lang.String')
        Intent = autoclass('android.content.Intent')
        sendIntent = Intent()
        sendIntent.setAction(Intent.ACTION_SEND)
        sendIntent.setType("text/plain")
        sendIntent.putExtra(Intent.EXTRA_TEXT, JS(uri))
        PythonActivity = autoclass('org.renpy.android.PythonActivity')
        currentActivity = cast('android.app.Activity', PythonActivity.mActivity)
        it = Intent.createChooser(sendIntent, cast('java.lang.CharSequence', JS("Share Litecoin Request")))
        currentActivity.startActivity(it)

    def do_copy(self):
        uri = self.get_URI()
        self.app._clipboard.copy(uri)
        self.app.show_info(_('Request copied to clipboard'))

    def on_amount_or_message(self):
        addr = str(self.screen.address)
        amount = str(self.screen.amount)
        message = str(self.screen.message) #.ids.message_input.text)
        amount = self.app.get_amount(amount) if amount else 0
        req = self.app.wallet.make_payment_request(addr, amount, message, None)
        self.app.wallet.add_payment_request(req, self.app.electrum_config)
        self.app.update_tab('requests')
        Clock.schedule_once(lambda dt: self.update_qr())

    def do_new(self):
        if not self.get_new_address():
            self.app.show_info(_('Please use the existing requests first.'))



pr_text = {
    PR_UNPAID:_('Pending'),
    PR_UNKNOWN:_('Unknown'),
    PR_PAID:_('Paid'),
    PR_EXPIRED:_('Expired')
}
pr_icon = {
    PR_UNPAID: 'atlas://gui/kivy/theming/light/important',
    PR_UNKNOWN: 'atlas://gui/kivy/theming/light/important',
    PR_PAID: 'atlas://gui/kivy/theming/light/confirmed',
    PR_EXPIRED: 'atlas://gui/kivy/theming/light/close'
}


class InvoicesScreen(CScreen):
    kvname = 'invoices'

    def update(self):
        self.menu_actions = [('Pay', self.do_pay), ('Details', self.do_view), ('Delete', self.do_delete)]
        invoices_list = self.screen.ids.invoices_container
        invoices_list.clear_widgets()

        _list = self.app.invoices.sorted_list()
        for pr in _list:
            ci = Factory.InvoiceItem()
            ci.key = pr.get_id()
            ci.requestor = pr.get_requestor()
            ci.memo = pr.get_memo()
            amount = pr.get_amount()
            if amount:
                ci.amount = self.app.format_amount_and_units(amount)
                status = self.app.invoices.get_status(ci.key)
                ci.status = pr_text[status]
                ci.icon = pr_icon[status]
            else:
                ci.amount = _('No Amount')
                ci.status = ''
            exp = pr.get_expiration_date()
            ci.date = format_time(exp) if exp else _('Never')
            ci.screen = self
            invoices_list.add_widget(ci)

        if not _list:
            msg = _('This screen shows the list of payment requests that have been sent to you. You may also use it to store contact addresses.')
            invoices_list.add_widget(EmptyLabel(text=msg))


    def do_pay(self, obj):
        self.app.do_pay(obj)

    def do_view(self, obj):
        pr = self.app.invoices.get(obj.key)
        pr.verify({})
        exp = pr.get_expiration_date()
        memo = pr.get_memo()
        popup = Builder.load_file('gui/kivy/uix/ui_screens/invoice.kv')
        popup.ids.requestor_label.text = _("Requestor") + ': ' + pr.get_requestor()
        popup.ids.expiration_label.text = _('Expires') + ': ' + (format_time(exp) if exp else _('Never'))
        popup.ids.memo_label.text = _("Description") + ': ' + memo if memo else _("No Description")
        popup.ids.signature_label.text = pr.get_verify_status()
        if pr.tx:
            popup.ids.txid_label.text = _("Transaction ID") + ':\n' + ' '.join(map(''.join, zip(*[iter(pr.tx)]*4)))

        popup.open()

    def do_delete(self, obj):
        from dialogs.question import Question
        def cb():
            self.app.invoices.remove(obj.key)
            self.app.update_tab('invoices')
        d = Question(_('Delete invoice?'), cb)
        d.open()


class RequestsScreen(CScreen):
    kvname = 'requests'

    def update(self):

        self.menu_actions = [('View/Edit', self.do_show), ('Delete', self.do_delete)]
        requests_list = self.screen.ids.requests_container
        requests_list.clear_widgets()
        _list = self.app.wallet.get_sorted_requests(self.app.electrum_config)
        for req in _list:
            address = req['address']
            timestamp = req.get('time', 0)
            amount = req.get('amount')
            expiration = req.get('exp', None)
            status = req.get('status')
            signature = req.get('sig')

            ci = Factory.RequestItem()
            ci.address = address
            ci.memo = self.app.wallet.get_label(address)
            if amount:
                status = req.get('status')
                ci.status = pr_text[status]
            else:
                received = self.app.wallet.get_addr_received(address)
                ci.status = self.app.format_amount_and_units(amount)

            ci.icon = pr_icon[status]
            ci.amount = self.app.format_amount_and_units(amount) if amount else _('No Amount')
            ci.date = format_time(timestamp)
            ci.screen = self
            requests_list.add_widget(ci)

        if not _list:
            msg = _('This screen shows the list of payment requests you made.')
            requests_list.add_widget(EmptyLabel(text=msg))

    def do_show(self, obj):
        self.app.show_request(obj.address)

    def do_delete(self, obj):
        from dialogs.question import Question
        def cb():
            self.app.wallet.remove_payment_request(obj.address, self.app.electrum_config)
            self.update()
        d = Question(_('Delete request?'), cb)
        d.open()




class TabbedCarousel(Factory.TabbedPanel):
    '''Custom TabbedPanel using a carousel used in the Main Screen
    '''

    carousel = ObjectProperty(None)

    def animate_tab_to_center(self, value):
        scrlv = self._tab_strip.parent
        if not scrlv:
            return
        idx = self.tab_list.index(value)
        n = len(self.tab_list)
        if idx in [0, 1]:
            scroll_x = 1
        elif idx in [n-1, n-2]:
            scroll_x = 0
        else:
            scroll_x = 1. * (n - idx - 1) / (n - 1)
        mation = Factory.Animation(scroll_x=scroll_x, d=.25)
        mation.cancel_all(scrlv)
        mation.start(scrlv)

    def on_current_tab(self, instance, value):
        self.animate_tab_to_center(value)

    def on_index(self, instance, value):
        current_slide = instance.current_slide
        if not hasattr(current_slide, 'tab'):
            return
        tab = current_slide.tab
        ct = self.current_tab
        try:
            if ct.text != tab.text:
                carousel = self.carousel
                carousel.slides[ct.slide].dispatch('on_leave')
                self.switch_to(tab)
                carousel.slides[tab.slide].dispatch('on_enter')
        except AttributeError:
            current_slide.dispatch('on_enter')

    def switch_to(self, header):
        # we have to replace the functionality of the original switch_to
        if not header:
            return
        if not hasattr(header, 'slide'):
            header.content = self.carousel
            super(TabbedCarousel, self).switch_to(header)
            try:
                tab = self.tab_list[-1]
            except IndexError:
                return
            self._current_tab = tab
            tab.state = 'down'
            return

        carousel = self.carousel
        self.current_tab.state = "normal"
        header.state = 'down'
        self._current_tab = header
        # set the carousel to load  the appropriate slide
        # saved in the screen attribute of the tab head
        slide = carousel.slides[header.slide]
        if carousel.current_slide != slide:
            carousel.current_slide.dispatch('on_leave')
            carousel.load_slide(slide)
            slide.dispatch('on_enter')

    def add_widget(self, widget, index=0):
        if isinstance(widget, Factory.CScreen):
            self.carousel.add_widget(widget)
            return
        super(TabbedCarousel, self).add_widget(widget, index=index)<|MERGE_RESOLUTION|>--- conflicted
+++ resolved
@@ -265,7 +265,7 @@
             _("Amount to be sent") + ": " + self.app.format_amount_and_units(amount),
             _("Mining fee") + ": " + self.app.format_amount_and_units(fee),
         ]
-        if fee >= config.get('confirm_fee', 100000):
+        if fee >= config.get('confirm_fee', 1000000):
             msg.append(_('Warning')+ ': ' + _("The fee for this transaction seems unusually high."))
         msg.append(_("Enter your PIN code to proceed"))
         self.app.protected('\n'.join(msg), self.send_tx, (tx,))
@@ -284,14 +284,7 @@
             self.app.show_error(str(e))
             return
         if not tx.is_complete():
-<<<<<<< HEAD
-            from electrum_ltc.bitcoin import base_encode
-            text = str(tx).decode('hex')
-            text = base_encode(text, base=43)
-            self.app.qr_dialog(_("Unsigned Transaction"), text)
-=======
             self.app.tx_dialog(tx)
->>>>>>> b3861bd5
             return
         # broadcast
         self.app.show_info("Sending...")

from weakref import ref
from decimal import Decimal
import re
import datetime
import traceback, sys
import threading

from kivy.app import App
from kivy.cache import Cache
from kivy.clock import Clock
from kivy.compat import string_types
from kivy.properties import (ObjectProperty, DictProperty, NumericProperty,
                             ListProperty, StringProperty)

from kivy.uix.label import Label

from kivy.lang import Builder
from kivy.factory import Factory
from kivy.utils import platform

from electrum_ltc.util import profiler, parse_URI, format_time
from electrum_ltc import bitcoin
from electrum_ltc.util import timestamp_to_datetime
from electrum_ltc.plugins import run_hook
from electrum_ltc.paymentrequest import PR_UNPAID, PR_PAID, PR_UNKNOWN, PR_EXPIRED

from context_menu import ContextMenu


from electrum_ltc_gui.kivy.i18n import _

class EmptyLabel(Factory.Label):
    pass

class CScreen(Factory.Screen):
    __events__ = ('on_activate', 'on_deactivate', 'on_enter', 'on_leave')
    action_view = ObjectProperty(None)
    loaded = False
    kvname = None
    context_menu = None
    menu_actions = []
    app = App.get_running_app()

    def _change_action_view(self):
        app = App.get_running_app()
        action_bar = app.root.manager.current_screen.ids.action_bar
        _action_view = self.action_view

        if (not _action_view) or _action_view.parent:
            return
        action_bar.clear_widgets()
        action_bar.add_widget(_action_view)

    def on_enter(self):
        # FIXME: use a proper event don't use animation time of screen
        Clock.schedule_once(lambda dt: self.dispatch('on_activate'), .25)
        pass

    def update(self):
        pass

    @profiler
    def load_screen(self):
        self.screen = Builder.load_file('gui/kivy/uix/ui_screens/' + self.kvname + '.kv')
        self.add_widget(self.screen)
        self.loaded = True
        self.update()
        setattr(self.app, self.kvname + '_screen', self)

    def on_activate(self):
        if self.kvname and not self.loaded:
            self.load_screen()
        #Clock.schedule_once(lambda dt: self._change_action_view())

    def on_leave(self):
        self.dispatch('on_deactivate')

    def on_deactivate(self):
        self.hide_menu()

    def hide_menu(self):
        if self.context_menu is not None:
            self.remove_widget(self.context_menu)
            self.context_menu = None

    def show_menu(self, obj):
        self.hide_menu()
        self.context_menu = ContextMenu(obj, self.menu_actions)
        self.add_widget(self.context_menu)


class HistoryScreen(CScreen):

    tab = ObjectProperty(None)
    kvname = 'history'

    def __init__(self, **kwargs):
        self.ra_dialog = None
        super(HistoryScreen, self).__init__(**kwargs)
        self.menu_actions = [ ('Label', self.label_dialog), ('Details', self.app.tx_details_dialog)]

    def label_dialog(self, obj):
        from dialogs.label_dialog import LabelDialog
        key = obj.tx_hash
        text = self.app.wallet.get_label(key)
        def callback(text):
            self.app.wallet.set_label(key, text)
            self.update()
        d = LabelDialog(_('Enter Transaction Label'), text, callback)
        d.open()


    def parse_history(self, items):
        for item in items:
            tx_hash, conf, value, timestamp, balance = item
            time_str = _("unknown")
            if conf > 0:
                try:
                    time_str = datetime.datetime.fromtimestamp(timestamp).isoformat(' ')[:-3]
                except Exception:
                    time_str = _("error")
            if conf == -1:
                time_str = _('unverified')
                icon = "atlas://gui/kivy/theming/light/close"
            elif conf == 0:
                time_str = _('pending')
                icon = "atlas://gui/kivy/theming/light/unconfirmed"
            elif conf < 6:
                conf = max(1, conf)
                icon = "atlas://gui/kivy/theming/light/clock{}".format(conf)
            else:
                icon = "atlas://gui/kivy/theming/light/confirmed"

            label = self.app.wallet.get_label(tx_hash) if tx_hash else _('Pruned transaction outputs')
            date = timestamp_to_datetime(timestamp)
            rate = run_hook('history_rate', date)
            if self.app.fiat_unit:
                s = run_hook('historical_value_str', value, date)
                quote_text = "..." if s is None else s + ' ' + self.app.fiat_unit
            else:
                quote_text = ''
            yield (conf, icon, time_str, label, value, tx_hash, quote_text)

    def update(self, see_all=False):
        if self.app.wallet is None:
            return

        history = self.parse_history(reversed(
            self.app.wallet.get_history(self.app.current_account)))
        # repopulate History Card
        history_card = self.screen.ids.history_container
        history_card.clear_widgets()
        count = 0
        for item in history:
            count += 1
            conf, icon, date_time, message, value, tx, quote_text = item
            ri = Factory.HistoryItem()
            ri.icon = icon
            ri.date = date_time
            ri.message = message
            ri.value = value
            ri.quote_text = quote_text
            ri.confirmations = conf
            ri.tx_hash = tx
            ri.screen = self
            history_card.add_widget(ri)
            if count == 8 and not see_all:
                break

        if count == 0:
            msg = _('This screen shows your list of transactions. It is currently empty.')
            history_card.add_widget(EmptyLabel(text=msg))


class SendScreen(CScreen):

    kvname = 'send'
    payment_request = None

    def set_URI(self, uri):
        self.screen.address = uri.get('address', '')
        self.screen.message = uri.get('message', '')
        amount = uri.get('amount')
        if amount:
            self.screen.amount = self.app.format_amount_and_units(amount)

    def update(self):
        if self.app.current_invoice:
            self.set_request(self.app.current_invoice)

    def do_clear(self):
        self.screen.amount = ''
        self.screen.message = ''
        self.screen.address = ''
        self.payment_request = None

    def set_request(self, pr):
        self.payment_request = pr
        self.screen.address = pr.get_requestor()
        amount = pr.get_amount()
        if amount:
            self.screen.amount = self.app.format_amount_and_units(amount)
        self.screen.message = pr.get_memo()

    def do_save(self):
        if not self.screen.address:
            return
        if self.payment_request:
            # it sould be already saved
            return
        # save address as invoice
        from electrum.paymentrequest import make_unsigned_request, PaymentRequest
        req = {'address':self.screen.address, 'memo':self.screen.message}
        amount = self.app.get_amount(self.screen.amount) if self.screen.amount else 0
        req['amount'] = amount
        pr = make_unsigned_request(req).SerializeToString()
        pr = PaymentRequest(pr)
        self.app.invoices.add(pr)
        self.app.update_tab('invoices')
        self.app.show_info(_("Invoice saved"))

    def do_paste(self):
        contents = unicode(self.app._clipboard.paste())
        if not contents:
            self.app.show_info(_("Clipboard is empty"))
            return
        try:
            uri = parse_URI(contents)
        except:
            self.app.show_info(_("Clipboard content is not a Bitcoin URI"))
            return
        self.set_URI(uri)

    def do_send(self):
        if self.payment_request:
            if self.payment_request.has_expired():
                self.app.show_error(_('Payment request has expired'))
                return
            outputs = self.payment_request.get_outputs()
        else:
            address = str(self.screen.address)
            if not bitcoin.is_address(address):
                self.app.show_error(_('Invalid Litecoin Address') + ':\n' + address)
                return
            try:
                amount = self.app.get_amount(self.screen.amount)
            except:
                self.app.show_error(_('Invalid amount') + ':\n' + self.screen.amount)
                return
            outputs = [(bitcoin.TYPE_ADDRESS, address, amount)]
        message = unicode(self.screen.message)
        fee = None
        self.app.protected(self.send_tx, (outputs, fee, message))

    def send_tx(self, *args):
        self.app.show_info("Sending...")
        threading.Thread(target=self.send_tx_thread, args=args).start()

    def send_tx_thread(self, outputs, fee, label, password):
        # make unsigned transaction
        coins = self.app.wallet.get_spendable_coins()
        try:
            tx = self.app.wallet.make_unsigned_transaction(coins, outputs, self.app.electrum_config, fee)
        except Exception as e:
            traceback.print_exc(file=sys.stdout)
            self.app.show_error(str(e))
            return
        # sign transaction
        try:
            self.app.wallet.sign_transaction(tx, password)
        except Exception as e:
            traceback.print_exc(file=sys.stdout)
            self.app.show_error(str(e))
            return
        # broadcast
        ok, txid = self.app.wallet.sendtx(tx)
        self.app.show_info(txid)


class ReceiveScreen(CScreen):

    kvname = 'receive'

    def update(self):
        if not self.screen.address:
            self.get_new_address()

    def get_new_address(self):
        addr = self.app.wallet.get_unused_address(None)
        if addr is None:
            return False
        self.screen.address = addr
        self.screen.amount = ''
        self.screen.message = ''
        return True

    def on_address(self, addr):
        req = self.app.wallet.receive_requests.get(addr)
        if req:
            self.screen.message = unicode(req.get('memo', ''))
            amount = req.get('amount')
            if amount:
                self.screen.amount = self.app.format_amount_and_units(amount)
        Clock.schedule_once(lambda dt: self.update_qr())

    def amount_callback(self, popup):
        amount_label = self.screen.ids.get('amount')
        amount_label.text = popup.ids.amount_label.text
        self.update_qr()

    def get_URI(self):
        from electrum_ltc.util import create_URI
        amount = self.screen.amount
        if amount:
            a, u = self.screen.amount.split()
            assert u == self.app.base_unit
            amount = Decimal(a) * pow(10, self.app.decimal_point())
        return create_URI(self.screen.address, amount, self.screen.message)

    @profiler
    def update_qr(self):
        uri = self.get_URI()
        qr = self.screen.ids.qr
        qr.set_data(uri)

    def do_share(self):
        if platform != 'android':
            return
        uri = self.get_URI()
        from jnius import autoclass, cast
        JS = autoclass('java.lang.String')
        Intent = autoclass('android.content.Intent')
        sendIntent = Intent()
        sendIntent.setAction(Intent.ACTION_SEND)
        sendIntent.setType("text/plain")
        sendIntent.putExtra(Intent.EXTRA_TEXT, JS(uri))
        PythonActivity = autoclass('org.renpy.android.PythonActivity')
        currentActivity = cast('android.app.Activity', PythonActivity.mActivity)
        it = Intent.createChooser(sendIntent, cast('java.lang.CharSequence', JS("Share Litecoin Request")))
        currentActivity.startActivity(it)

    def do_copy(self):
        uri = self.get_URI()
        self.app._clipboard.copy(uri)
        self.app.show_info(_('Request copied to clipboard'))

    def on_amount_or_message(self):
        addr = str(self.screen.address)
        amount = str(self.screen.amount)
        message = str(self.screen.message) #.ids.message_input.text)
        amount = self.app.get_amount(amount) if amount else 0
        req = self.app.wallet.make_payment_request(addr, amount, message, None)
        self.app.wallet.add_payment_request(req, self.app.electrum_config)
        self.app.update_tab('requests')
        Clock.schedule_once(lambda dt: self.update_qr())

    def do_new(self):
        if not self.get_new_address():
            self.app.show_info(_('Please use the existing requests first.'))


<<<<<<< HEAD
class ContactsScreen(CScreen):
    kvname = 'contacts'

    def add_new_contact(self):
        dlg = Cache.get('electrum_ltc_widgets', 'NewContactDialog')
        if not dlg:
            dlg = NewContactDialog()
            Cache.append('electrum_ltc_widgets', 'NewContactDialog', dlg)
        dlg.open()

    def update(self):
        contact_list = self.screen.ids.contact_container
        contact_list.clear_widgets()
        child = -1
        children = contact_list.children
        for key in sorted(self.app.contacts.keys()):
            _type, value = self.app.contacts[key]
            child += 1
            try:
                if children[child].label == value:
                    continue
            except IndexError:
                pass
            ci = Factory.ContactItem()
            ci.address = key
            ci.label = value
            contact_list.add_widget(ci)

=======
>>>>>>> 25ff73ef

pr_text = {
    PR_UNPAID:_('Pending'),
    PR_UNKNOWN:_('Unknown'),
    PR_PAID:_('Paid'),
    PR_EXPIRED:_('Expired')
}
pr_icon = {
    PR_UNPAID: 'atlas://gui/kivy/theming/light/important',
    PR_UNKNOWN: 'atlas://gui/kivy/theming/light/important',
    PR_PAID: 'atlas://gui/kivy/theming/light/confirmed',
    PR_EXPIRED: 'atlas://gui/kivy/theming/light/close'
}


class InvoicesScreen(CScreen):
    kvname = 'invoices'

    def update(self):
        self.menu_actions = [('Pay', self.do_pay), ('Delete', self.do_delete)]
        invoices_list = self.screen.ids.invoices_container
        invoices_list.clear_widgets()

        _list = self.app.invoices.sorted_list()
        for pr in _list:
            ci = Factory.InvoiceItem()
            ci.key = pr.get_id()
            ci.requestor = pr.get_requestor()
            ci.memo = pr.get_memo()
            amount = pr.get_amount()
            if amount:
                ci.amount = self.app.format_amount_and_units(amount)
                status = self.app.invoices.get_status(ci.key)
                ci.status = pr_text[status]
                ci.icon = pr_icon[status]
            else:
                ci.amount = _('No Amount')
                ci.status = ''
            exp = pr.get_expiration_date()
            ci.date = format_time(exp) if exp else _('Never')
            ci.screen = self
            invoices_list.add_widget(ci)

        if not _list:
            msg = _('This screen shows the list of payment requests that have been sent to you. You may also use it to store contact addresses.')
            invoices_list.add_widget(EmptyLabel(text=msg))


    def do_pay(self, obj):
        self.app.do_pay(obj)

    def do_delete(self, obj):
        from dialogs.question import Question
        def cb():
            self.app.invoices.remove(obj.key)
            self.app.update_tab('invoices')
        d = Question(_('Delete invoice?'), cb)
        d.open()


class RequestsScreen(CScreen):
    kvname = 'requests'

    def update(self):

        self.menu_actions = [('View/Edit', self.do_show), ('Delete', self.do_delete)]
        requests_list = self.screen.ids.requests_container
        requests_list.clear_widgets()
        _list = self.app.wallet.get_sorted_requests(self.app.electrum_config)
        for req in _list:
            address = req['address']
            timestamp = req.get('time', 0)
            amount = req.get('amount')
            expiration = req.get('exp', None)
            status = req.get('status')
            signature = req.get('sig')

            ci = Factory.RequestItem()
            ci.address = address
            ci.memo = self.app.wallet.get_label(address)
            if amount:
                status = req.get('status')
                ci.status = pr_text[status]
            else:
                received = self.app.wallet.get_addr_received(address)
                ci.status = self.app.format_amount_and_units(amount)

            ci.icon = pr_icon[status]
            ci.amount = self.app.format_amount_and_units(amount) if amount else _('No Amount')
            ci.date = format_time(timestamp)
            ci.screen = self
            requests_list.add_widget(ci)

        if not _list:
            msg = _('This screen shows the list of payment requests you made.')
            requests_list.add_widget(EmptyLabel(text=msg))

    def do_show(self, obj):
        self.app.show_request(obj.address)

    def do_delete(self, obj):
        from dialogs.question import Question
        def cb():
            self.app.wallet.remove_payment_request(obj.address, self.app.electrum_config)
            self.update()
        d = Question(_('Delete request?'), cb)
        d.open()




class TabbedCarousel(Factory.TabbedPanel):
    '''Custom TabbedPanel using a carousel used in the Main Screen
    '''

    carousel = ObjectProperty(None)

    def animate_tab_to_center(self, value):
        scrlv = self._tab_strip.parent
        if not scrlv:
            return
        idx = self.tab_list.index(value)
        n = len(self.tab_list)
        if idx in [0, 1]:
            scroll_x = 1
        elif idx in [n-1, n-2]:
            scroll_x = 0
        else:
            scroll_x = 1. * (n - idx - 1) / (n - 1)
        mation = Factory.Animation(scroll_x=scroll_x, d=.25)
        mation.cancel_all(scrlv)
        mation.start(scrlv)

    def on_current_tab(self, instance, value):
        self.animate_tab_to_center(value)

    def on_index(self, instance, value):
        current_slide = instance.current_slide
        if not hasattr(current_slide, 'tab'):
            return
        tab = current_slide.tab
        ct = self.current_tab
        try:
            if ct.text != tab.text:
                carousel = self.carousel
                carousel.slides[ct.slide].dispatch('on_leave')
                self.switch_to(tab)
                carousel.slides[tab.slide].dispatch('on_enter')
        except AttributeError:
            current_slide.dispatch('on_enter')

    def switch_to(self, header):
        # we have to replace the functionality of the original switch_to
        if not header:
            return
        if not hasattr(header, 'slide'):
            header.content = self.carousel
            super(TabbedCarousel, self).switch_to(header)
            try:
                tab = self.tab_list[-1]
            except IndexError:
                return
            self._current_tab = tab
            tab.state = 'down'
            return

        carousel = self.carousel
        self.current_tab.state = "normal"
        header.state = 'down'
        self._current_tab = header
        # set the carousel to load  the appropriate slide
        # saved in the screen attribute of the tab head
        slide = carousel.slides[header.slide]
        if carousel.current_slide != slide:
            carousel.current_slide.dispatch('on_leave')
            carousel.load_slide(slide)
            slide.dispatch('on_enter')

    def add_widget(self, widget, index=0):
        if isinstance(widget, Factory.CScreen):
            self.carousel.add_widget(widget)
            return
        super(TabbedCarousel, self).add_widget(widget, index=index)<|MERGE_RESOLUTION|>--- conflicted
+++ resolved
@@ -209,7 +209,7 @@
             # it sould be already saved
             return
         # save address as invoice
-        from electrum.paymentrequest import make_unsigned_request, PaymentRequest
+        from electrum_ltc.paymentrequest import make_unsigned_request, PaymentRequest
         req = {'address':self.screen.address, 'memo':self.screen.message}
         amount = self.app.get_amount(self.screen.amount) if self.screen.amount else 0
         req['amount'] = amount
@@ -227,7 +227,7 @@
         try:
             uri = parse_URI(contents)
         except:
-            self.app.show_info(_("Clipboard content is not a Bitcoin URI"))
+            self.app.show_info(_("Clipboard content is not a Litecoin URI"))
             return
         self.set_URI(uri)
 
@@ -359,37 +359,6 @@
             self.app.show_info(_('Please use the existing requests first.'))
 
 
-<<<<<<< HEAD
-class ContactsScreen(CScreen):
-    kvname = 'contacts'
-
-    def add_new_contact(self):
-        dlg = Cache.get('electrum_ltc_widgets', 'NewContactDialog')
-        if not dlg:
-            dlg = NewContactDialog()
-            Cache.append('electrum_ltc_widgets', 'NewContactDialog', dlg)
-        dlg.open()
-
-    def update(self):
-        contact_list = self.screen.ids.contact_container
-        contact_list.clear_widgets()
-        child = -1
-        children = contact_list.children
-        for key in sorted(self.app.contacts.keys()):
-            _type, value = self.app.contacts[key]
-            child += 1
-            try:
-                if children[child].label == value:
-                    continue
-            except IndexError:
-                pass
-            ci = Factory.ContactItem()
-            ci.address = key
-            ci.label = value
-            contact_list.add_widget(ci)
-
-=======
->>>>>>> 25ff73ef
 
 pr_text = {
     PR_UNPAID:_('Pending'),

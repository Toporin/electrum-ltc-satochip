--- conflicted
+++ resolved
@@ -217,17 +217,6 @@
         self.set_URI(uri)
 
     def do_send(self):
-<<<<<<< HEAD
-        address = str(self.screen.address)
-        if not bitcoin.is_address(address):
-            self.app.show_error(_('Invalid Litecoin Address') + ':\n' + address)
-            return
-        try:
-            amount = self.app.get_amount(self.screen.amount)
-        except:
-            self.app.show_error(_('Invalid amount') + ':\n' + self.screen.amount)
-            return
-=======
         if self.payment_request:
             if self.payment_request.has_expired():
                 self.app.show_error(_('Payment request has expired'))
@@ -236,7 +225,7 @@
         else:
             address = str(self.screen.address)
             if not bitcoin.is_address(address):
-                self.app.show_error(_('Invalid Bitcoin Address') + ':\n' + address)
+                self.app.show_error(_('Invalid Litecoin Address') + ':\n' + address)
                 return
             try:
                 amount = self.app.get_amount(self.screen.amount)
@@ -244,7 +233,6 @@
                 self.app.show_error(_('Invalid amount') + ':\n' + self.screen.amount)
                 return
             outputs = [('address', address, amount)]
->>>>>>> b8eea5f5
         message = unicode(self.screen.message)
         fee = None
         self.app.protected(self.send_tx, (outputs, fee, message))

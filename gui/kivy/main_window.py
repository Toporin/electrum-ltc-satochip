--- conflicted
+++ resolved
@@ -95,13 +95,8 @@
         from .uix.dialogs.choice_dialog import ChoiceDialog
         protocol = 's'
         def cb2(host):
-<<<<<<< HEAD
-            from electrum_ltc.network import DEFAULT_PORTS
-            pp = servers.get(host, DEFAULT_PORTS)
-=======
-            from electrum.bitcoin import NetworkConstants
+            from electrum_ltc.bitcoin import NetworkConstants
             pp = servers.get(host, NetworkConstants.DEFAULT_PORTS)
->>>>>>> c46f219d
             port = pp.get(protocol, '')
             popup.ids.host.text = host
             popup.ids.port.text = port
@@ -369,7 +364,7 @@
         popup.open()
 
     def show_addr_details(self, req, status):
-        from electrum.util import format_time
+        from electrum_ltc.util import format_time
         fund = req.get('fund')
         isaddr = 'y'
         popup = Builder.load_file('gui/kivy/uix/ui_screens/invoice.kv')
@@ -608,12 +603,8 @@
         self.invoices_screen = None
         self.receive_screen = None
         self.requests_screen = None
-<<<<<<< HEAD
+        self.address_screen = None
         self.icon = "icons/electrum-ltc.png"
-=======
-        self.address_screen = None
-        self.icon = "icons/electrum.png"
->>>>>>> c46f219d
         self.tabs = self.root.ids['tabs']
 
     def update_interfaces(self, dt):

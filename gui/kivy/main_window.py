import sys
import time
import datetime
import traceback

from electrum_ltc import WalletStorage, Wallet
from electrum_ltc.i18n import _, set_language
from electrum_ltc.contacts import Contacts
from electrum_ltc.util import profiler

from kivy.app import App
from kivy.core.window import Window
from kivy.logger import Logger
from kivy.utils import platform
from kivy.properties import (OptionProperty, AliasProperty, ObjectProperty,
                             StringProperty, ListProperty, BooleanProperty)
from kivy.cache import Cache
from kivy.clock import Clock
from kivy.factory import Factory
from kivy.metrics import inch, metrics

# lazy imports for factory so that widgets can be used in kv
Factory.register('InstallWizard',
                 module='electrum_ltc_gui.kivy.uix.dialogs.installwizard')
Factory.register('InfoBubble', module='electrum_ltc_gui.kivy.uix.dialogs')
Factory.register('ELTextInput', module='electrum_ltc_gui.kivy.uix.screens')


# delayed imports: for startup speed on android
notification = app = ref = format_satoshis = Builder = None
util = False

from decimal import Decimal
import re

# register widget cache for keeping memory down timeout to forever to cache
# the data
Cache.register('electrum_ltc_widgets', timeout=0)

from kivy.uix.screenmanager import Screen
from kivy.uix.tabbedpanel import TabbedPanel


Factory.register('TabbedCarousel', module='electrum_ltc_gui.kivy.uix.screens')



class ElectrumWindow(App):

    def _get_bu(self):
        assert self.decimal_point in (5,8)
        return "LTC" if self.decimal_point == 8 else "mLTC"

    def _set_bu(self, value):
        try:
            self.electrum_config.set_key('base_unit', value, True)
        except AttributeError:
            Logger.error('Electrum: Config not set '
                         'While trying to save value to config')

    base_unit = AliasProperty(_get_bu, _set_bu, bind=('decimal_point',))
    '''BTC or UBTC or mBTC...

    :attr:`base_unit` is a `AliasProperty` defaults to the unit set in
    electrum config.
    '''

    currencies = ListProperty(['EUR', 'GBP', 'USD'])
    '''List of currencies supported by the current exchanger plugin.

    :attr:`currencies` is a `ListProperty` default to ['Eur', 'GBP'. 'USD'].
    '''

    def _get_decimal(self):
        try:
            return self.electrum_config.get('decimal_point', 8)
        except AttributeError:
            return 8

    def _set_decimal(self, value):
        try:
            self.electrum_config.set_key('decimal_point', value, True)
        except AttributeError:
            Logger.error('Electrum: Config not set '
                         'While trying to save value to config')

    decimal_point = AliasProperty(_get_decimal, _set_decimal)
    '''This defines the decimal point to be used determining the
    :attr:`decimal_point`.

    :attr:`decimal_point` is a `AliasProperty` defaults to the value gotten
    from electrum config.
    '''

    electrum_config = ObjectProperty(None)
    '''Holds the electrum config

    :attr:`electrum_config` is a `ObjectProperty`, defaults to None.
    '''

    status = StringProperty(_('Not Connected'))



    def _get_num_zeros(self):
        try:
            return self.electrum_config.get('num_zeros', 0)
        except AttributeError:
            return 0

    def _set_num_zeros(self):
        try:
            self.electrum_config.set_key('num_zeros', value, True)
        except AttributeError:
            Logger.error('Electrum: Config not available '
                         'While trying to save value to config')

    num_zeros = AliasProperty(_get_num_zeros , _set_num_zeros)
    '''Number of zeros used while representing the value in base_unit.
    '''

    def get_amount(self, amount_str):
        from electrum_ltc.bitcoin import COIN
        from decimal import Decimal
        try:
            x = Decimal(str(amount_str))
        except:
            return None
        p = pow(10, self.decimal_point)
        return int(p * x)


    hierarchy = ListProperty([])
    '''used to navigate with the back button.
    '''

    _orientation = OptionProperty('landscape',
                                 options=('landscape', 'portrait'))

    def _get_orientation(self):
        return self._orientation

    orientation = AliasProperty(_get_orientation,
                                None,
                                bind=('_orientation',))
    '''Tries to ascertain the kind of device the app is running on.
    Cane be one of `tablet` or `phone`.

    :data:`orientation` is a read only `AliasProperty` Defaults to 'landscape'
    '''

    _ui_mode = OptionProperty('phone', options=('tablet', 'phone'))

    def _get_ui_mode(self):
        return self._ui_mode

    ui_mode = AliasProperty(_get_ui_mode,
                            None,
                            bind=('_ui_mode',))
    '''Defines tries to ascertain the kind of device the app is running on.
    Cane be one of `tablet` or `phone`.

    :data:`ui_mode` is a read only `AliasProperty` Defaults to 'phone'
    '''

    url = StringProperty('', allownone=True)
    '''
    '''

    wallet = ObjectProperty(None)
    '''Holds the electrum wallet

    :attr:`wallet` is a `ObjectProperty` defaults to None.
    '''

    def __init__(self, **kwargs):
        # initialize variables
        self._clipboard = None
        self.exchanger = None
        self.info_bubble = None
        self.qrscanner = None
        self.nfcscanner = None
        self.tabs = None

        super(ElectrumWindow, self).__init__(**kwargs)

        title = _('Electrum-LTC App')
        self.network = network = kwargs.get('network', None)
        self.electrum_config = config = kwargs.get('config', None)
        self.gui_object = kwargs.get('gui_object', None)

        #self.config = self.gui_object.config
        self.contacts = Contacts(self.electrum_config)

        self.bind(url=self.set_url)
        # were we sent a url?
        url = kwargs.get('url', None)
        if url:
            self.gui_object.set_url(url)

        # create triggers so as to minimize updation a max of 2 times a sec
        self._trigger_update_wallet =\
            Clock.create_trigger(self.update_wallet, .5)
        self._trigger_update_status =\
            Clock.create_trigger(self.update_status, .5)
        self._trigger_notify_transactions = \
            Clock.create_trigger(self.notify_transactions, 5)

    def set_url(self, instance, url):
        self.gui_object.set_url(url)

    def scan_qr(self, on_complete):
        from jnius import autoclass
        from android import activity
        PythonActivity = autoclass('org.renpy.android.PythonActivity')
        Intent = autoclass('android.content.Intent')
        intent = Intent("com.google.zxing.client.android.SCAN")
        intent.putExtra("SCAN_MODE", "QR_CODE_MODE")
        def on_qr_result(requestCode, resultCode, intent):
            if requestCode == 0:
                if resultCode == -1: # RESULT_OK:
                    contents = intent.getStringExtra("SCAN_RESULT")
                    if intent.getStringExtra("SCAN_RESULT_FORMAT") == 'QR_CODE':
                        uri = App.get_running_app().decode_uri(contents)
                        on_complete(uri)
        activity.bind(on_activity_result=on_qr_result)
        PythonActivity.mActivity.startActivityForResult(intent, 0)

    def build(self):
        global Builder
        if not Builder:
            from kivy.lang import Builder


        return Builder.load_file('gui/kivy/main.kv')

    def _pause(self):
        if platform == 'android':
            # move activity to back
            from jnius import autoclass
            python_act = autoclass('org.renpy.android.PythonActivity')
            mActivity = python_act.mActivity
            mActivity.moveTaskToBack(True)

    def on_start(self):
        ''' This is the start point of the kivy ui
        '''
        Logger.info("dpi: {} {}".format(metrics.dpi, metrics.dpi_rounded))
        win = Window
        win.bind(size=self.on_size,
                    on_keyboard=self.on_keyboard)
        win.bind(on_key_down=self.on_key_down)

        # Register fonts without this you won't be able to use bold/italic...
        # inside markup.
        from kivy.core.text import Label
        Label.register('Roboto',
                   'data/fonts/Roboto.ttf',
                   'data/fonts/Roboto.ttf',
                   'data/fonts/Roboto-Bold.ttf',
                   'data/fonts/Roboto-Bold.ttf')

        if platform == 'android':
            # bind to keyboard height so we can get the window contents to
            # behave the way we want when the keyboard appears.
            win.bind(keyboard_height=self.on_keyboard_height)

        self.on_size(win, win.size)
        config = self.electrum_config
        storage = WalletStorage(config.get_wallet_path())

        Logger.info('Electrum: Check for existing wallet')

        if storage.file_exists:
            wallet = Wallet(storage)
            action = wallet.get_action()
        else:
            action = 'new'

        if action is not None:
            # start installation wizard
            Logger.debug('Electrum: Wallet not found. Launching install wizard')
            wizard = Factory.InstallWizard(config, self.network, storage)
            wizard.bind(on_wizard_complete=self.on_wizard_complete)
            wizard.run(action)
        else:
            wallet.start_threads(self.network)
            self.on_wizard_complete(None, wallet)

        self.on_resume()

    def on_stop(self):
        if self.wallet:
            self.wallet.stop_threads()

    def on_back(self):
        try:
            self.hierarchy.pop()()
        except IndexError:
            # capture back button and pause app.
            self._pause()


    def on_keyboard_height(self, window, height):
        win = window
        active_widg = win.children[0]
        if not issubclass(active_widg.__class__, Factory.Popup):
            try:
                active_widg = self.root.children[0]
            except IndexError:
                return

        try:
            fw = self._focused_widget
        except AttributeError:
            return
        if height > 0 and fw.to_window(*fw.pos)[1] > height:
            return
        Factory.Animation(y=win.keyboard_height, d=.1).start(active_widg)

    def on_key_down(self, instance, key, keycode, codepoint, modifiers):
        if 'ctrl' in modifiers:
            # q=24 w=25
            if keycode in (24, 25):
                self.stop()
            elif keycode == 27:
                # r=27
                # force update wallet
                self.update_wallet()
            elif keycode == 112:
                # pageup
                #TODO move to next tab
                pass
            elif keycode == 117:
                # pagedown
                #TODO move to prev tab
                pass
        #TODO: alt+tab_number to activate the particular tab

    def on_keyboard(self, instance, key, keycode, codepoint, modifiers):
        # override settings button
        if key in (319, 282): #f1/settings button on android
            self.gui.main_gui.toggle_settings(self)
            return True

    def on_wizard_complete(self, instance, wallet):
        if not wallet:
            Logger.debug('Electrum: No Wallet set/found. Exiting...')
            app = App.get_running_app()
            app.show_error('Electrum: No Wallet set/found. Exiting...',
                           exit=True)

        self.init_ui()
        self.load_wallet(wallet)

    def popup_dialog(self, name):
        popup = Builder.load_file('gui/kivy/uix/ui_screens/'+name+'.kv')
        popup.open()



    @profiler
    def init_ui(self):
        ''' Initialize The Ux part of electrum. This function performs the basic
        tasks of setting up the ui.
        '''
        global ref
        if not ref:
            from weakref import ref

        set_language(self.electrum_config.get('language'))

        self.funds_error = False
        self.completions = []

        # setup UX
        self.screens = {}

        #setup lazy imports for mainscreen
        Factory.register('AnimatedPopup',
<<<<<<< HEAD
                         module='electrum_ltc_gui.kivy.uix.dialogs')

        #Factory.register('TabbedCarousel',
        #                 module='electrum_ltc_gui.kivy.uix.screens')

        Factory.register('ScreenDashboard',
                         module='electrum_ltc_gui.kivy.uix.screens')
        #Factory.register('EffectWidget',
        #                 module='electrum_ltc_gui.kivy.uix.effectwidget')
        Factory.register('QRCodeWidget',
                         module='electrum_ltc_gui.kivy.uix.qrcodewidget')
        Factory.register('MainScreen',
                         module='electrum_ltc_gui.kivy.uix.screens')
        Factory.register('CSpinner',
                         module='electrum_ltc_gui.kivy.uix.screens')

        Cache.append('electrum_ltc_widgets', 'AnimatedPopup', Factory.AnimatedPopup())

        #Cache.append('electrum_ltc_widgets', 'TabbedCarousel', Factory.TabbedCarousel())

        Cache.append('electrum_ltc_widgets', 'QRCodeWidget', Factory.QRCodeWidget())
        Cache.append('electrum_ltc_widgets', 'CSpinner', Factory.CSpinner())
=======
                         module='electrum_gui.kivy.uix.dialogs')
        Factory.register('QRCodeWidget',
                         module='electrum_gui.kivy.uix.qrcodewidget')

        # preload widgets. Remove this if you want to load the widgets on demand
        #Cache.append('electrum_widgets', 'AnimatedPopup', Factory.AnimatedPopup())
        #Cache.append('electrum_widgets', 'QRCodeWidget', Factory.QRCodeWidget())
>>>>>>> c803a8ec

        # load and focus the ui
        self.root.manager = self.root.ids['manager']
        self.recent_activity_card = None
        self.history_screen = None
        self.contacts_screen = None

        self.icon = "icons/electrum-ltc.png"

        # connect callbacks
        if self.network:
            self.network.register_callback('updated', self._trigger_update_wallet)
            self.network.register_callback('status', self._trigger_update_status)
            self.network.register_callback('new_transaction', self._trigger_notify_transactions)

        self.wallet = None


    def create_quote_text(self, btc_balance, mode='normal'):
        '''
        '''
        if not self.exchanger:
            return
        quote_currency = self.exchanger.currency
        quote_balance = self.exchanger.exchange(btc_balance, quote_currency)

        if quote_currency and mode == 'symbol':
            quote_currency = self.exchanger.symbols.get(quote_currency,
                                                        quote_currency)

        if quote_balance is None:
            quote_text = u"..."
        else:
            quote_text = u"%s%.2f" % (quote_currency,
                                     quote_balance)
        return quote_text

    def set_currencies(self, quote_currencies):
        self.currencies = sorted(quote_currencies.keys())
        self._trigger_update_status()

    def get_history_rate(self, item, btc_balance, mintime):
        '''Historical rates: currently only using coindesk by default.
        '''
        maxtime = datetime.datetime.now().strftime('%Y-%m-%d')
        rate = self.exchanger.get_history_rate(item, btc_balance, mintime,
                                                maxtime)

        return self.set_history_rate(item, rate)


    def set_history_rate(self, item, rate):
        '''
        '''
        #TODO: fix me allow other currencies to be used for history rates
        quote_currency = self.exchanger.symbols.get('USD', 'USD')
        if rate is None:
            quote_text = "..."
        else:
            quote_text = "{0}{1:.3}".format(quote_currency, rate)
        item = item()
        if item:
            item.quote_text = quote_text
        return quote_text


    @profiler
    def load_wallet(self, wallet):
        self.wallet = wallet
        self.current_account = self.wallet.storage.get('current_account', None)
        self.update_wallet()
        # Once GUI has been initialized check if we want to announce something
        # since the callback has been called before the GUI was initialized
        self.update_history_tab()
        self.notify_transactions()

    def update_status(self, *dt):
        if not self.wallet:
            return

        unconfirmed = ''
        quote_text = ''

        if self.network is None or not self.network.is_running():
            text = _("Offline")

        elif self.network.is_connected():
            server_height = self.network.get_server_height()
            server_lag = self.network.get_local_height() - server_height
            if not self.wallet.up_to_date or server_height == 0:
                self.status = _("Synchronizing...")
            elif server_lag > 1:
                self.status = _("Server lagging (%d blocks)"%server_lag)
            else:
                c, u, x = self.wallet.get_account_balance(self.current_account)
                text = self.format_amount(c)
                if u:
                    unconfirmed =  " [%s unconfirmed]" %( self.format_amount(u, True).strip())
                if x:
                    unmatured =  " [%s unmatured]"%(self.format_amount(x, True).strip())
                quote_text = self.create_quote_text(Decimal(c+u+x)/100000000, mode='symbol') or ''
                self.status = text.strip() + ' ' + self.base_unit
        else:
            self.status = _("Not connected")
            
        return

        print self.root.manager.ids

        #try:
        status_card = self.root.main_screen.ids.tabs.ids.\
                      screen_dashboard.ids.status_card
        #except AttributeError:
        #    return

        status_card.quote_text = quote_text.strip()
        status_card.uncomfirmed = unconfirmed.strip()

    def format_amount(self, x, is_diff=False, whitespaces=False):
        from electrum_ltc.util import format_satoshis
        return format_satoshis(x, is_diff, self.num_zeros,
                               self.decimal_point, whitespaces)

    @profiler
    def update_wallet(self, *dt):
        '''
        '''
        if not self.exchanger:
            from electrum_ltc_gui.kivy.plugins.exchange_rate import Exchanger
            self.exchanger = Exchanger(self)
            self.exchanger.start()
            return
        self._trigger_update_status()
        if self.wallet.up_to_date or not self.network or not self.network.is_connected():
            self.update_history_tab()
            self.update_contacts_tab()


    @profiler
    def update_history_tab(self, see_all=False):
        if self.history_screen:
            self.history_screen.update(see_all)

    def update_contacts_tab(self):
        if self.contacts_screen:
            self.contacts_screen.update()


    @profiler
    def notify_transactions(self, *dt):
        '''
        '''
        if not self.network or not self.network.is_connected():
            return
        # temporarily disabled for merge
        return
        iface = self.network
        ptfn = iface.pending_transactions_for_notifications
        if len(ptfn) > 0:
            # Combine the transactions if there are more then three
            tx_amount = len(ptfn)
            if(tx_amount >= 3):
                total_amount = 0
                for tx in ptfn:
                    is_relevant, is_mine, v, fee = self.wallet.get_tx_value(tx)
                    if(v > 0):
                        total_amount += v
                self.notify(_("{txs}s new transactions received. Total amount"
                              "received in the new transactions {amount}s"
                              "{unit}s").format(txs=tx_amount,
                                    amount=self.format_amount(total_amount),
                                    unit=self.base_unit()))

                iface.pending_transactions_for_notifications = []
            else:
              for tx in iface.pending_transactions_for_notifications:
                  if tx:
                      iface.pending_transactions_for_notifications.remove(tx)
                      is_relevant, is_mine, v, fee = self.wallet.get_tx_value(tx)
                      if(v > 0):
                          self.notify(
                              _("{txs} new transaction received. {amount} {unit}").
                              format(txs=tx_amount, amount=self.format_amount(v),
                                     unit=self.base_unit))

    def copy(self, text):
        ''' Copy provided text to clipboard
        '''
        if not self._clipboard:
            from kivy.core.clipboard import Clipboard
            self._clipboard = Clipboard
        self._clipboard.put(text, 'text/plain')

    def notify(self, message):
        try:
            global notification, os
            if not notification:
                from plyer import notification
                import os
            icon = (os.path.dirname(os.path.realpath(__file__))
                    + '/../../' + self.icon)
            notification.notify('Electrum-LTC', message,
                            app_icon=icon, app_name='Electrum-LTC')
        except ImportError:
            Logger.Error('Notification: needs plyer; `sudo pip install plyer`')

    def on_pause(self):
        '''
        '''
        # pause nfc
        if self.qrscanner:
            self.qrscanner.stop()
        if self.nfcscanner:
            self.nfcscanner.nfc_disable()
        return True

    def on_resume(self):
        '''
        '''
        if self.qrscanner and qrscanner.get_parent_window():
            self.qrscanner.start()
        if self.nfcscanner:
            self.nfcscanner.nfc_enable()

    def on_size(self, instance, value):
        width, height = value
        self._orientation = 'landscape' if width > height else 'portrait'
        self._ui_mode = 'tablet' if min(width, height) > inch(3.51) else 'phone'
        #Logger.info("size: {} {}".format(width, height))
        #Logger.info('orientation: {}'.format(self._orientation))
        #Logger.info('ui_mode: {}'.format(self._ui_mode))


    def save_new_contact(self, address, label):
        address = unicode(address)
        label = unicode(label)
        global is_valid
        if not is_valid:
            from electrum_ltc.bitcoin import is_valid

        if is_valid(address):
            if label:
                self.set_label(address, text=label)
            self.wallet.add_contact(address)
            self.update_contacts_tab()
            self.update_history_tab()
        else:
            self.show_error(_('Invalid Address'))

    def send_payment(self, address, amount=0, label='', message=''):
        tabs = self.tabs
        screen_send = tabs.ids.screen_send

        if label and self.wallet.labels.get(address) != label:
            #if self.question('Give label "%s" to address %s ?'%(label,address)):
            if address not in self.wallet.addressbook and not self.wallet.  is_mine(address):
                self.wallet.addressbook.append(address)
            self.wallet.set_label(address, label)

        # switch_to the send screen
        tabs.ids.panel.switch_to(tabs.ids.tab_send)

        label = self.wallet.labels.get(address)
        m_addr = label + '  <'+ address +'>' if label else address

        # populate
        def set_address(*l):
            content = screen_send.ids
            content.payto_e.text = m_addr
            content.message_e.text = message
            if amount:
                content.amount_e.text = amount

        # wait for screen to load
        Clock.schedule_once(set_address, .5)

    def set_send(self, address, amount, label, message):
        self.send_payment(address, amount=amount, label=label, message=message)

    def prepare_for_payment_request(self):
        tabs = self.tabs
        screen_send = tabs.ids.screen_send

        # switch_to the send screen
        tabs.ids.panel.switch_to(tabs.ids.tab_send)

        content = screen_send.ids
        if content:
            self.set_frozen(content, False)
        screen_send.screen_label.text = _("please wait...")
        return True

    def payment_request_ok(self):
        tabs = self.tabs
        screen_send = tabs.ids.screen_send

        # switch_to the send screen
        tabs.ids.panel.switch_to(tabs.ids.tab_send)

        self.set_frozen(content, True)

        screen_send.ids.payto_e.text = self.gui_object.payment_request.domain
        screen_send.ids.amount_e.text = self.format_amount(self.gui_object.payment_request.get_amount())
        screen_send.ids.message_e.text = self.gui_object.payment_request.memo

        # wait for screen to load
        Clock.schedule_once(set_address, .5)

    def do_clear(self):
        tabs = self.tabs
        screen_send = tabs.ids.screen_send
        content = screen_send.ids.content
        cts = content.ids
        cts.payto_e.text = cts.message_e.text = cts.amount_e.text = \
            cts.fee_e.text = ''

        self.set_frozen(content, False)

        self.update_status()

    def set_frozen(self, entry, frozen):
        if frozen:
            entry.disabled = True
            Factory.Animation(opacity=0).start(content)
        else:
            entry.disabled = False
            Factory.Animation(opacity=1).start(content)

    def payment_request_error(self):
        tabs = self.tabs
        screen_send = tabs.ids.screen_send

        # switch_to the send screen
        tabs.ids.panel.switch_to(tabs.ids.tab_send)

        self.do_clear()
        self.show_info(self.gui_object.payment_request.error)

    def encode_uri(self, addr, amount=0, label='',
                   message='', size='', currency='ltc'):
        ''' Convert to BIP0021 compatible URI
        '''
        uri = 'litecoin:{}'.format(addr)
        first = True
        if amount:
            uri += '{}amount={}'.format('?' if first else '&', amount)
            first = False
        if label:
            uri += '{}label={}'.format('?' if first else '&', label)
            first = False
        if message:
            uri += '{}?message={}'.format('?' if first else '&', message)
            first = False
        if size:
            uri += '{}size={}'.format('?' if not first else '&', size)
        return uri

    def decode_uri(self, uri):
        if ':' not in uri:
            # It's just an address (not BIP21)
            return {'address': uri}

        if '//' not in uri:
            # Workaround for urlparse, it don't handle bitcoin: URI properly
            uri = uri.replace(':', '://')

        try:
            uri = urlparse(uri)
        except NameError:
            # delayed import
            from urlparse import urlparse, parse_qs
            uri = urlparse(uri)

        result = {'address': uri.netloc}

        if uri.path.startswith('?'):
            params = parse_qs(uri.path[1:])
        else:
            params = parse_qs(uri.path)

        for k,v in params.items():
            if k in ('amount', 'label', 'message', 'size'):
                result[k] = v[0]

        return result

    def show_error(self, error, width='200dp', pos=None, arrow_pos=None,
        exit=False, icon='atlas://gui/kivy/theming/light/error', duration=0,
        modal=False):
        ''' Show a error Message Bubble.
        '''
        self.show_info_bubble( text=error, icon=icon, width=width,
            pos=pos or Window.center, arrow_pos=arrow_pos, exit=exit,
            duration=duration, modal=modal)

    def show_info(self, error, width='200dp', pos=None, arrow_pos=None,
        exit=False, duration=0, modal=False):
        ''' Show a Info Message Bubble.
        '''
        self.show_error(error, icon='atlas://gui/kivy/theming/light/error',
            duration=duration, modal=modal, exit=exit, pos=pos,
            arrow_pos=arrow_pos)

    def show_info_bubble(self, text=_('Hello World'), pos=None, duration=0,
        arrow_pos='bottom_mid', width=None, icon='', modal=False, exit=False):
        '''Method to show a Information Bubble

        .. parameters::
            text: Message to be displayed
            pos: position for the bubble
            duration: duration the bubble remains on screen. 0 = click to hide
            width: width of the Bubble
            arrow_pos: arrow position for the bubble
        '''
        info_bubble = self.info_bubble
        if not info_bubble:
            info_bubble = self.info_bubble = Factory.InfoBubble()

        win = Window
        if info_bubble.parent:
            win.remove_widget(info_bubble
                                 if not info_bubble.modal else
                                 info_bubble._modal_view)

        if not arrow_pos:
            info_bubble.show_arrow = False
        else:
            info_bubble.show_arrow = True
            info_bubble.arrow_pos = arrow_pos
        img = info_bubble.ids.img
        if text == 'texture':
            # icon holds a texture not a source image
            # display the texture in full screen
            text = ''
            img.texture = icon
            info_bubble.fs = True
            info_bubble.show_arrow = False
            img.allow_stretch = True
            info_bubble.dim_background = True
            info_bubble.background_image = 'atlas://gui/kivy/theming/light/card'
        else:
            info_bubble.fs = False
            info_bubble.icon = icon
            #if img.texture and img._coreimage:
            #    img.reload()
            img.allow_stretch = False
            info_bubble.dim_background = False
            info_bubble.background_image = 'atlas://data/images/defaulttheme/bubble'
        info_bubble.message = text
        if not pos:
                pos = (win.center[0], win.center[1] - (info_bubble.height/2))
        info_bubble.show(pos, duration, width, modal=modal, exit=exit)<|MERGE_RESOLUTION|>--- conflicted
+++ resolved
@@ -378,38 +378,13 @@
 
         #setup lazy imports for mainscreen
         Factory.register('AnimatedPopup',
-<<<<<<< HEAD
                          module='electrum_ltc_gui.kivy.uix.dialogs')
-
-        #Factory.register('TabbedCarousel',
-        #                 module='electrum_ltc_gui.kivy.uix.screens')
-
-        Factory.register('ScreenDashboard',
-                         module='electrum_ltc_gui.kivy.uix.screens')
-        #Factory.register('EffectWidget',
-        #                 module='electrum_ltc_gui.kivy.uix.effectwidget')
         Factory.register('QRCodeWidget',
                          module='electrum_ltc_gui.kivy.uix.qrcodewidget')
-        Factory.register('MainScreen',
-                         module='electrum_ltc_gui.kivy.uix.screens')
-        Factory.register('CSpinner',
-                         module='electrum_ltc_gui.kivy.uix.screens')
-
-        Cache.append('electrum_ltc_widgets', 'AnimatedPopup', Factory.AnimatedPopup())
-
-        #Cache.append('electrum_ltc_widgets', 'TabbedCarousel', Factory.TabbedCarousel())
-
-        Cache.append('electrum_ltc_widgets', 'QRCodeWidget', Factory.QRCodeWidget())
-        Cache.append('electrum_ltc_widgets', 'CSpinner', Factory.CSpinner())
-=======
-                         module='electrum_gui.kivy.uix.dialogs')
-        Factory.register('QRCodeWidget',
-                         module='electrum_gui.kivy.uix.qrcodewidget')
 
         # preload widgets. Remove this if you want to load the widgets on demand
-        #Cache.append('electrum_widgets', 'AnimatedPopup', Factory.AnimatedPopup())
-        #Cache.append('electrum_widgets', 'QRCodeWidget', Factory.QRCodeWidget())
->>>>>>> c803a8ec
+        #Cache.append('electrum_ltc_widgets', 'AnimatedPopup', Factory.AnimatedPopup())
+        #Cache.append('electrum_ltc_widgets', 'QRCodeWidget', Factory.QRCodeWidget())
 
         # load and focus the ui
         self.root.manager = self.root.ids['manager']

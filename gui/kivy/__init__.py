--- conflicted
+++ resolved
@@ -19,18 +19,6 @@
 # Kivy GUI
 
 import sys
-<<<<<<< HEAD
-#, time, datetime, re, threading
-#from electrum_ltc.i18n import _, set_language
-from electrum_ltc.util import print_error, print_msg
-
-#:TODO: replace this with kivy's own plugin managment
-#from electrum_ltc.plugins import run_hook
-#import os.path, json, ast, traceback
-#import shutil
-
-=======
->>>>>>> becfe13d
 try:
     sys.argv = ['']
     import kivy
@@ -42,29 +30,7 @@
 # minimum required version for kivy
 kivy.require('1.8.0')
 from kivy.logger import Logger
-<<<<<<< HEAD
-
-from electrum_ltc.bitcoin import MIN_RELAY_TX_FEE
-
 from main_window import ElectrumWindow
-#from electrum_ltc.plugins import init_plugins
-
-#:TODO find a equivalent method to register to `bitcoin:` uri
-#: ref: http://stackoverflow.com/questions/30931/register-file-extensions-mime-types-in-linux
-#class OpenFileEventFilter(object):
-#    def __init__(self, windows):
-#        self.windows = windows
-#        super(OpenFileEventFilter, self).__init__()
-#
-#    def eventFilter(self, obj, event):
-#        if event.type() == QtCore.QEvent.FileOpen:
-#            if len(self.windows) >= 1:
-#                self.windows[0].set_url(event.url().toEncoded())
-#                return True
-#        return False
-=======
-from main_window import ElectrumWindow
->>>>>>> becfe13d
 
 class ElectrumGui:
 

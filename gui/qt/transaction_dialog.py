#!/usr/bin/env python
#
# Electrum - lightweight Bitcoin client
# Copyright (C) 2012 thomasv@gitorious
#
# This program is free software: you can redistribute it and/or modify
# it under the terms of the GNU General Public License as published by
# the Free Software Foundation, either version 3 of the License, or
# (at your option) any later version.
#
# This program is distributed in the hope that it will be useful,
# but WITHOUT ANY WARRANTY; without even the implied warranty of
# MERCHANTABILITY or FITNESS FOR A PARTICULAR PURPOSE. See the
# GNU General Public License for more details.
#
# You should have received a copy of the GNU General Public License
# along with this program. If not, see <http://www.gnu.org/licenses/>.

import sys, time, datetime, re, threading
from electrum_ltc.i18n import _, set_language
from electrum_ltc.util import print_error, print_msg
import os.path, json, ast, traceback
import shutil
import StringIO


try:
    import PyQt4
except Exception:
    sys.exit("Error: Could not import PyQt4 on Linux systems, you may try 'sudo apt-get install python-qt4'")

from PyQt4.QtGui import *
from PyQt4.QtCore import *
import PyQt4.QtCore as QtCore

<<<<<<< HEAD
from electrum_ltc import transaction
from electrum_ltc.plugins import run_hook
=======
from electrum import transaction
from electrum.bitcoin import base_encode
from electrum.plugins import run_hook
>>>>>>> 46c290e3

from util import MyTreeWidget
from util import MONOSPACE_FONT

class TxDialog(QDialog):

    def __init__(self, tx, parent):
        self.tx = tx
        tx_dict = tx.as_dict()
        self.parent = parent
        self.wallet = parent.wallet

        QDialog.__init__(self)
        self.setMinimumWidth(600)
        self.setWindowTitle(_("Transaction"))
        self.setModal(1)

        vbox = QVBoxLayout()
        self.setLayout(vbox)

        vbox.addWidget(QLabel(_("Transaction ID:")))
        self.tx_hash_e  = QLineEdit()
        self.tx_hash_e.setReadOnly(True)
        vbox.addWidget(self.tx_hash_e)
        self.status_label = QLabel()
        vbox.addWidget(self.status_label)

        self.date_label = QLabel()
        vbox.addWidget(self.date_label)
        self.amount_label = QLabel()
        vbox.addWidget(self.amount_label)
        self.fee_label = QLabel()
        vbox.addWidget(self.fee_label)

        self.add_io(vbox)

        vbox.addStretch(1)

        self.buttons = buttons = QHBoxLayout()
        vbox.addLayout( buttons )

        buttons.addStretch(1)

        self.sign_button = b = QPushButton(_("Sign"))
        b.clicked.connect(self.sign)
        buttons.addWidget(b)

        self.broadcast_button = b = QPushButton(_("Broadcast"))
        b.clicked.connect(lambda: self.parent.broadcast_transaction(self.tx))

        b.hide()
        buttons.addWidget(b)

        self.save_button = b = QPushButton(_("Save"))
        b.clicked.connect(self.save)
        buttons.addWidget(b)

        cancelButton = QPushButton(_("Close"))
        cancelButton.clicked.connect(lambda: self.done(0))
        buttons.addWidget(cancelButton)
        cancelButton.setDefault(True)

        b = QPushButton()
        b.setIcon(QIcon(":icons/qrcode.png"))
        b.clicked.connect(self.show_qr)
        buttons.insertWidget(1,b)

        run_hook('transaction_dialog', self)

        self.update()


    def show_qr(self):
        text = self.tx.raw.decode('hex')
        text = base_encode(text, base=43)
        try:
            self.parent.show_qrcode(text, 'Transaction')
        except Exception as e:
            self.show_message(str(e))


    def sign(self):
        self.parent.sign_raw_transaction(self.tx)
        self.update()


    def save(self):
        name = 'signed_%s.txn' % (self.tx.hash()[0:8]) if self.tx.is_complete() else 'unsigned.txn'
        fileName = self.parent.getSaveFileName(_("Select where to save your signed transaction"), name, "*.txn")
        if fileName:
            with open(fileName, "w+") as f:
                f.write(json.dumps(self.tx.as_dict(),indent=4) + '\n')
            self.show_message(_("Transaction saved successfully"))



    def update(self):

        is_relevant, is_mine, v, fee = self.wallet.get_tx_value(self.tx)
        if self.wallet.can_sign(self.tx):
            self.sign_button.show()
        else:
            self.sign_button.hide()

        if self.tx.is_complete():
            status = _("Signed")
            tx_hash = self.tx.hash()

            if tx_hash in self.wallet.transactions.keys():
                conf, timestamp = self.wallet.verifier.get_confirmations(tx_hash)
                if timestamp:
                    time_str = datetime.datetime.fromtimestamp(timestamp).isoformat(' ')[:-3]
                else:
                    time_str = 'pending'
                status = _("%d confirmations")%conf
                self.broadcast_button.hide()
            else:
                time_str = None
                conf = 0
                self.broadcast_button.show()
        else:
            s, r = self.tx.signature_count()
            status = _("Unsigned") if s == 0 else _('Partially signed') + ' (%d/%d)'%(s,r)
            time_str = None
            self.broadcast_button.hide()
            tx_hash = 'unknown'

        self.tx_hash_e.setText(tx_hash)
        self.status_label.setText(_('Status:') + ' ' + status)

        if time_str is not None:
            self.date_label.setText(_("Date: %s")%time_str)
            self.date_label.show()
        else:
            self.date_label.hide()

        # if we are not synchronized, we cannot tell
        if self.parent.network is None or not self.parent.network.is_running() or not self.parent.network.is_connected():
            return
        if not self.wallet.up_to_date:
            return

        if is_relevant:
            if is_mine:
                if fee is not None:
                    self.amount_label.setText(_("Amount sent:")+' %s'% self.parent.format_amount(v-fee) + ' ' + self.parent.base_unit())
                    self.fee_label.setText(_("Transaction fee")+': %s'% self.parent.format_amount(fee) + ' ' + self.parent.base_unit())
                else:
                    self.amount_label.setText(_("Amount sent:")+' %s'% self.parent.format_amount(v) + ' ' + self.parent.base_unit())
                    self.fee_label.setText(_("Transaction fee")+': '+ _("unknown"))
            else:
                self.amount_label.setText(_("Amount received:")+' %s'% self.parent.format_amount(v) + ' ' + self.parent.base_unit())
        else:
            self.amount_label.setText(_("Transaction unrelated to your wallet"))

        run_hook('transaction_dialog_update', self)



    def add_io(self, vbox):

        if self.tx.locktime > 0:
            vbox.addWidget(QLabel("LockTime: %d\n" % self.tx.locktime))

        vbox.addWidget(QLabel(_("Inputs")))
        def format_input(x):
            if x.get('is_coinbase'):
                return 'coinbase'
            else:
                _hash = x.get('prevout_hash')
                return _hash[0:8] + '...' + _hash[-8:] + ":%d"%x.get('prevout_n') + u'\t' + "%s"%x.get('address')
        lines = map(format_input, self.tx.inputs )
        i_text = QTextEdit()
        i_text.setFont(QFont(MONOSPACE_FONT))
        i_text.setText('\n'.join(lines))
        i_text.setReadOnly(True)
        i_text.setMaximumHeight(100)
        vbox.addWidget(i_text)

        vbox.addWidget(QLabel(_("Outputs")))
        lines = map(lambda x: x[0] + u'\t\t' + self.parent.format_amount(x[1]) if x[1] else x[0], self.tx.get_outputs())
        o_text = QTextEdit()
        o_text.setFont(QFont(MONOSPACE_FONT))
        o_text.setText('\n'.join(lines))
        o_text.setReadOnly(True)
        o_text.setMaximumHeight(100)
        vbox.addWidget(o_text)



    def show_message(self, msg):
        QMessageBox.information(self, _('Message'), msg, _('OK'))<|MERGE_RESOLUTION|>--- conflicted
+++ resolved
@@ -33,14 +33,9 @@
 from PyQt4.QtCore import *
 import PyQt4.QtCore as QtCore
 
-<<<<<<< HEAD
 from electrum_ltc import transaction
+from electrum_ltc.bitcoin import base_encode
 from electrum_ltc.plugins import run_hook
-=======
-from electrum import transaction
-from electrum.bitcoin import base_encode
-from electrum.plugins import run_hook
->>>>>>> 46c290e3
 
 from util import MyTreeWidget
 from util import MONOSPACE_FONT

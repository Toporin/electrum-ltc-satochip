--- conflicted
+++ resolved
@@ -31,16 +31,10 @@
 from PyQt5.QtGui import *
 from PyQt5.QtWidgets import *
 
-<<<<<<< HEAD
 from electrum_ltc.bitcoin import base_encode
 from electrum_ltc.i18n import _
 from electrum_ltc.plugins import run_hook
-=======
-from electrum.bitcoin import base_encode
-from electrum.i18n import _
-from electrum.plugins import run_hook
-from electrum import simple_config
->>>>>>> 18ba4319
+from electrum_ltc import simple_config
 
 from electrum_ltc.util import bfh
 from electrum_ltc.wallet import AddTransactionException

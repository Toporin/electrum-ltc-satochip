--- conflicted
+++ resolved
@@ -39,8 +39,7 @@
 from .exception_window import Exception_Hook
 from PyQt5.QtWidgets import *
 
-<<<<<<< HEAD
-from electrum_ltc import keystore, simple_config
+from electrum_ltc import keystore, simple_config, ecc
 from electrum_ltc.bitcoin import COIN, is_address, TYPE_ADDRESS
 from electrum_ltc import constants
 from electrum_ltc.plugins import run_hook
@@ -55,23 +54,6 @@
 from electrum_ltc import util, bitcoin, commands, coinchooser
 from electrum_ltc import paymentrequest
 from electrum_ltc.wallet import Multisig_Wallet, AddTransactionException
-=======
-from electrum import keystore, simple_config, ecc
-from electrum.bitcoin import COIN, is_address, TYPE_ADDRESS
-from electrum import constants
-from electrum.plugins import run_hook
-from electrum.i18n import _
-from electrum.util import (format_time, format_satoshis, format_fee_satoshis,
-                           format_satoshis_plain, NotEnoughFunds, PrintError,
-                           UserCancelled, NoDynamicFeeEstimates, profiler,
-                           export_meta, import_meta, bh2u, bfh, InvalidPassword,
-                           base_units, base_units_list, base_unit_name_to_decimal_point,
-                           decimal_point_to_base_unit_name, quantize_feerate)
-from electrum import Transaction
-from electrum import util, bitcoin, commands, coinchooser
-from electrum import paymentrequest
-from electrum.wallet import Multisig_Wallet, AddTransactionException
->>>>>>> 770f4382
 
 from .amountedit import AmountEdit, BTCAmountEdit, MyLineEdit, FeerateEdit
 from .qrcodewidget import QRCodeWidget, QRDialog

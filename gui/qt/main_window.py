--- conflicted
+++ resolved
@@ -977,27 +977,8 @@
               + _('A suggested fee is automatically added to this field. You may override it. The suggested fee increases with the size of the transaction.')
         self.fee_e_label = HelpLabel(_('Fee'), msg)
 
-<<<<<<< HEAD
-        self.fee_slider = QSlider(Qt.Horizontal, self)
-        self.fee_slider.setRange(0, 4)
-        self.fee_slider.setToolTip('')
-        def slider_moved():
-            from electrum_ltc.util import fee_levels
-            pos = self.fee_slider.sliderPosition()
-            self.config.set_key('fee_level', pos, False)
-            self.spend_max() if self.is_max else self.update_fee()
-            tooltip = fee_levels[pos]
-            if self.network:
-                dynfee = self.network.dynfee(pos)
-                if dynfee:
-                    tooltip += '\n' + self.format_amount(dynfee) + ' ' + self.base_unit() + '/kB'
-            QToolTip.showText(QCursor.pos(), tooltip, self.fee_slider)
-
-        self.fee_slider.valueChanged.connect(slider_moved)
-=======
         fee_cb = lambda x: self.spend_max() if self.is_max else self.update_fee()
         self.fee_slider = self.create_fee_slider(self, fee_cb)
->>>>>>> de018a72
         self.fee_slider.setValue(self.config.get('fee_level', 2))
 
         self.fee_e = BTCAmountEdit(self.get_decimal_point)
@@ -1275,12 +1256,8 @@
         if extra_fee:
             msg.append( _("Additional fees") + ": " + self.format_amount_and_units(extra_fee) )
 
-<<<<<<< HEAD
-        if tx.get_fee() >= self.config.get('confirm_fee', 1000000):
-=======
-        confirm_rate = self.config.get('confirm_fee', 200000)
+        confirm_rate = self.config.get('confirm_fee', 2000000)
         if tx.get_fee() > confirm_rate * tx.estimated_size() / 1000:
->>>>>>> de018a72
             msg.append(_('Warning')+ ': ' + _("The fee for this transaction seems unusually high."))
 
         if self.wallet.has_password():
@@ -2775,8 +2752,8 @@
         d.exec_()
 
     def create_fee_slider(self, parent, callback):
-        from electrum.util import fee_levels
-        from electrum.bitcoin import FEE_STEP, RECOMMENDED_FEE
+        from electrum_ltc.util import fee_levels
+        from electrum_ltc.bitcoin import FEE_STEP, RECOMMENDED_FEE
         fee_slider = QSlider(Qt.Horizontal, parent)
         def slider_moved():
             pos = fee_slider.sliderPosition()

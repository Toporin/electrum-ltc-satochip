--- conflicted
+++ resolved
@@ -2657,11 +2657,7 @@
 
 
     def plugins_dialog(self):
-<<<<<<< HEAD
-        from electrum_ltc.plugins import plugins
-=======
-        from electrum.plugins import plugins, descriptions, is_available, loader
->>>>>>> a48a7951
+        from electrum_ltc.plugins import plugins, descriptions, is_available, loader
 
         self.pluginsdialog = d = QDialog(self)
         d.setWindowTitle(_('Electrum Plugins'))

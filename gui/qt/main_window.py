#!/usr/bin/env python
#
# Electrum - lightweight Bitcoin client
# Copyright (C) 2012 thomasv@gitorious
#
# This program is free software: you can redistribute it and/or modify
# it under the terms of the GNU General Public License as published by
# the Free Software Foundation, either version 3 of the License, or
# (at your option) any later version.
#
# This program is distributed in the hope that it will be useful,
# but WITHOUT ANY WARRANTY; without even the implied warranty of
# MERCHANTABILITY or FITNESS FOR A PARTICULAR PURPOSE. See the
# GNU General Public License for more details.
#
# You should have received a copy of the GNU General Public License
# along with this program. If not, see <http://www.gnu.org/licenses/>.

import sys, time, threading
import os.path, json, traceback
import shutil
import socket
import webbrowser
import csv
from decimal import Decimal


import PyQt4
from PyQt4.QtGui import *
from PyQt4.QtCore import *
import PyQt4.QtCore as QtCore

import icons_rc

from electrum_ltc.bitcoin import MIN_RELAY_TX_FEE, COIN, is_valid
from electrum_ltc.plugins import run_hook
from electrum_ltc.i18n import _
from electrum_ltc.util import block_explorer, block_explorer_info, block_explorer_URL
from electrum_ltc.util import print_error, print_msg
from electrum_ltc.util import format_satoshis, format_satoshis_plain, format_time, NotEnoughFunds, StoreDict
from electrum_ltc import Transaction
from electrum_ltc import mnemonic
from electrum_ltc import util, bitcoin, commands, Wallet
from electrum_ltc import SimpleConfig, Wallet, WalletStorage
from electrum_ltc import Imported_Wallet
from electrum_ltc import paymentrequest
from electrum_ltc.contacts import Contacts

from amountedit import AmountEdit, BTCAmountEdit, MyLineEdit
from network_dialog import NetworkDialog
from qrcodewidget import QRCodeWidget, QRDialog
from qrtextedit import ScanQRTextEdit, ShowQRTextEdit
from transaction_dialog import show_transaction





from electrum_ltc import ELECTRUM_VERSION
import re

from util import *


class StatusBarButton(QPushButton):
    def __init__(self, icon, tooltip, func):
        QPushButton.__init__(self, icon, '')
        self.setToolTip(tooltip)
        self.setFlat(True)
        self.setMaximumWidth(25)
        self.clicked.connect(func)
        self.func = func
        self.setIconSize(QSize(25,25))

    def keyPressEvent(self, e):
        if e.key() == QtCore.Qt.Key_Return:
            apply(self.func,())


<<<<<<< HEAD
from electrum_ltc.paymentrequest import PR_UNPAID, PR_PAID, PR_UNKNOWN, PR_EXPIRED
from electrum_ltc.paymentrequest import PaymentRequest, InvoiceStore, get_payment_request, make_payment_request
=======
from electrum.paymentrequest import PR_UNPAID, PR_PAID, PR_UNKNOWN, PR_EXPIRED
from electrum.paymentrequest import PaymentRequest, InvoiceStore, get_payment_request
>>>>>>> da55d9ed

pr_icons = {
    PR_UNPAID:":icons/unpaid.png",
    PR_PAID:":icons/confirmed.png",
    PR_EXPIRED:":icons/expired.png"
}

pr_tooltips = {
    PR_UNPAID:_('Pending'),
    PR_PAID:_('Paid'),
    PR_EXPIRED:_('Expired')
}

expiration_values = [
    (_('1 hour'), 60*60),
    (_('1 day'), 24*64*64),
    (_('1 week'), 7*24*60*60),
    (_('Never'), None)
]



class ElectrumWindow(QMainWindow):
    labelsChanged = pyqtSignal()

    def __init__(self, config, network, gui_object):
        QMainWindow.__init__(self)

        self.config = config
        self.network = network
        self.wallet = None

        self.gui_object = gui_object
        self.tray = gui_object.tray
        self.go_lite = gui_object.go_lite
        self.lite = None
        self.app = gui_object.app

        self.invoices = InvoiceStore(self.config)
        self.contacts = Contacts(self.config)

        self.create_status_bar()
        self.need_update = threading.Event()

        self.decimal_point = config.get('decimal_point', 8)
        self.num_zeros     = int(config.get('num_zeros',0))

        self.completions = QStringListModel()

        self.tabs = tabs = QTabWidget(self)
        tabs.addTab(self.create_history_tab(), _('History') )
        tabs.addTab(self.create_send_tab(), _('Send') )
        tabs.addTab(self.create_receive_tab(), _('Receive') )
        tabs.addTab(self.create_addresses_tab(), _('Addresses') )
        tabs.addTab(self.create_contacts_tab(), _('Contacts') )
        tabs.addTab(self.create_console_tab(), _('Console') )
        tabs.setMinimumSize(600, 400)
        tabs.setSizePolicy(QSizePolicy.Expanding, QSizePolicy.Expanding)
        self.setCentralWidget(tabs)

        try:
            self.setGeometry(*self.config.get("winpos-qt"))
        except:
            self.setGeometry(100, 100, 840, 400)

        if self.config.get("is_maximized"):
            self.showMaximized()

        self.setWindowIcon(QIcon(":icons/electrum-ltc.png"))
        self.init_menubar()

        QShortcut(QKeySequence("Ctrl+W"), self, self.close)
        QShortcut(QKeySequence("Ctrl+Q"), self, self.close)
        QShortcut(QKeySequence("Ctrl+R"), self, self.update_wallet)
        QShortcut(QKeySequence("Ctrl+PgUp"), self, lambda: tabs.setCurrentIndex( (tabs.currentIndex() - 1 )%tabs.count() ))
        QShortcut(QKeySequence("Ctrl+PgDown"), self, lambda: tabs.setCurrentIndex( (tabs.currentIndex() + 1 )%tabs.count() ))

        for i in range(tabs.count()):
            QShortcut(QKeySequence("Alt+" + str(i + 1)), self, lambda i=i: tabs.setCurrentIndex(i))

        self.connect(self, QtCore.SIGNAL('stop'), self.close)
        self.connect(self, QtCore.SIGNAL('update_status'), self.update_status)
        self.connect(self, QtCore.SIGNAL('banner_signal'), lambda: self.console.showMessage(self.network.banner) )
        self.connect(self, QtCore.SIGNAL('transaction_signal'), lambda: self.notify_transactions() )
        self.connect(self, QtCore.SIGNAL('payment_request_ok'), self.payment_request_ok)
        self.connect(self, QtCore.SIGNAL('payment_request_error'), self.payment_request_error)
        self.labelsChanged.connect(self.update_tabs)

        self.history_list.setFocus(True)

        # network callbacks
        if self.network:
            self.network.register_callback('updated', lambda: self.need_update.set())
            self.network.register_callback('banner', lambda: self.emit(QtCore.SIGNAL('banner_signal')))
            self.network.register_callback('status', lambda: self.emit(QtCore.SIGNAL('update_status')))
            self.network.register_callback('new_transaction', lambda: self.emit(QtCore.SIGNAL('transaction_signal')))
            self.network.register_callback('stop', lambda: self.emit(QtCore.SIGNAL('stop')))

            # set initial message
            self.console.showMessage(self.network.banner)

        self.payment_request = None
        self.qr_window = None
        self.not_enough_funds = False
        self.pluginsdialog = None
        self.fetch_alias()

    def fetch_alias(self):
        self.alias_info = None
        alias = str(self.config.get('alias'))
        if alias:
            def f():
                self.alias_info = self.contacts.resolve_openalias(alias)
                self.emit(SIGNAL('alias_received'))
            t = threading.Thread(target=f)
            t.setDaemon(True)
            t.start()

    def update_account_selector(self):
        # account selector
        accounts = self.wallet.get_account_names()
        self.account_selector.clear()
        if len(accounts) > 1:
            self.account_selector.addItems([_("All accounts")] + accounts.values())
            self.account_selector.setCurrentIndex(0)
            self.account_selector.show()
        else:
            self.account_selector.hide()

    def close_wallet(self):
        self.wallet.stop_threads()
        run_hook('close_wallet')

    def load_wallet(self, wallet):
        import electrum_ltc as electrum
        self.wallet = wallet
        # backward compatibility
        self.update_wallet_format()
        self.import_old_contacts()
        # address used to create a dummy transaction and estimate transaction fee
        a = self.wallet.addresses(False)
        self.dummy_address = a[0] if a else None
        self.accounts_expanded = self.wallet.storage.get('accounts_expanded',{})
        self.current_account = self.wallet.storage.get("current_account", None)
        title = 'Electrum-LTC %s  -  %s' % (self.wallet.electrum_version, self.wallet.basename())
        if self.wallet.is_watching_only():
            title += ' [%s]' % (_('watching only'))
        self.setWindowTitle( title )
        self.update_history_tab()
        self.need_update.set()
        # Once GUI has been initialized check if we want to announce something since the callback has been called before the GUI was initialized
        self.notify_transactions()
        self.update_account_selector()
        # update menus
        self.new_account_menu.setVisible(self.wallet.can_create_accounts())
        self.private_keys_menu.setEnabled(not self.wallet.is_watching_only())
        self.password_menu.setEnabled(self.wallet.can_change_password())
        self.seed_menu.setEnabled(self.wallet.has_seed())
        self.mpk_menu.setEnabled(self.wallet.is_deterministic())
        self.import_menu.setVisible(self.wallet.can_import())
        self.export_menu.setEnabled(self.wallet.can_export())
        self.update_lock_icon()
        self.update_buttons_on_seed()
        self.update_console()
        self.clear_receive_tab()
        self.update_receive_tab()
        self.show()
        run_hook('load_wallet', wallet, self)

    def import_old_contacts(self):
        # backward compatibility: import contacts
        addressbook = set(self.wallet.storage.get('contacts', []))
        for k in addressbook:
            l = self.wallet.labels.get(k)
            if bitcoin.is_address(k) and l:
                self.contacts[l] = ('address', k)
        self.wallet.storage.put('contacts', None)

    def update_wallet_format(self):
        # convert old-format imported keys
        if self.wallet.imported_keys:
            password = self.password_dialog(_("Please enter your password in order to update imported keys")) if self.wallet.use_encryption else None
            try:
                self.wallet.convert_imported_keys(password)
            except Exception as e:
                traceback.print_exc(file=sys.stdout)
                self.show_message(str(e))
        # call synchronize to regenerate addresses in case we are offline
        if self.wallet.get_master_public_keys() and self.wallet.addresses() == []:
            self.wallet.synchronize()

    def open_wallet(self):
        wallet_folder = self.wallet.storage.path
        filename = unicode( QFileDialog.getOpenFileName(self, "Select your wallet file", wallet_folder) )
        if not filename:
            return
        try:
            storage = WalletStorage(filename)
        except Exception as e:
            self.show_message(str(e))
            return
        if not storage.file_exists:
            self.show_message(_("File not found") + ' ' + filename)
            return
        # read wizard action
        try:
            wallet = Wallet(storage)
        except BaseException as e:
            traceback.print_exc(file=sys.stdout)
            QMessageBox.warning(None, _('Warning'), str(e), _('OK'))
            return
        action = wallet.get_action()
        self.hide()
        # run wizard
        if action is not None:
            wallet = self.gui_object.run_wizard(storage, action)
        else:
            wallet.start_threads(self.network)
        # keep current wallet
        if not wallet:
            self.show()
            return
        # close current wallet
        self.close_wallet()
        # load new wallet in gui
        self.load_wallet(wallet)
        # save path
        if self.config.get('wallet_path') is None:
            self.config.set_key('gui_last_wallet', filename)


    def backup_wallet(self):
        path = self.wallet.storage.path
        wallet_folder = os.path.dirname(path)
        filename = unicode( QFileDialog.getSaveFileName(self, _('Enter a filename for the copy of your wallet'), wallet_folder) )
        if not filename:
            return

        new_path = os.path.join(wallet_folder, filename)
        if new_path != path:
            try:
                shutil.copy2(path, new_path)
                QMessageBox.information(None,"Wallet backup created", _("A copy of your wallet file was created in")+" '%s'" % str(new_path))
            except (IOError, os.error), reason:
                QMessageBox.critical(None,"Unable to create backup", _("Electrum was unable to copy your wallet file to the specified location.")+"\n" + str(reason))


    def new_wallet(self):
        import installwizard
        wallet_folder = os.path.dirname(os.path.abspath(self.wallet.storage.path))
        i = 1
        while True:
            filename = "wallet_%d"%i
            if filename in os.listdir(wallet_folder):
                i += 1
            else:
                break
        filename = line_dialog(self, _('New Wallet'), _('Enter file name') + ':', _('OK'), filename)
        if not filename:
            return
        full_path = os.path.join(wallet_folder, filename)
        storage = WalletStorage(full_path)
        if storage.file_exists:
            QMessageBox.critical(None, "Error", _("File exists"))
            return
        self.hide()
        wizard = installwizard.InstallWizard(self.config, self.network, storage, self.app)
        action, wallet_type = wizard.restore_or_create()
        if not action:
            self.show()
            return
        # close current wallet, but keep a reference to it
        self.close_wallet()
        wallet = wizard.run(action, wallet_type)
        if wallet:
            self.load_wallet(wallet)
        else:
            self.wallet.start_threads(self.network)
            self.load_wallet(self.wallet)
        self.show()


    def init_menubar(self):
        menubar = QMenuBar()

        file_menu = menubar.addMenu(_("&File"))
        file_menu.addAction(_("&Open"), self.open_wallet).setShortcut(QKeySequence.Open)
        file_menu.addAction(_("&New/Restore"), self.new_wallet).setShortcut(QKeySequence.New)
        file_menu.addAction(_("&Save Copy"), self.backup_wallet).setShortcut(QKeySequence.SaveAs)
        file_menu.addAction(_("&Quit"), self.close)

        wallet_menu = menubar.addMenu(_("&Wallet"))
        wallet_menu.addAction(_("&New contact"), self.new_contact_dialog)
        self.new_account_menu = wallet_menu.addAction(_("&New account"), self.new_account_dialog)

        wallet_menu.addSeparator()

        self.password_menu = wallet_menu.addAction(_("&Password"), self.change_password_dialog)
        self.seed_menu = wallet_menu.addAction(_("&Seed"), self.show_seed_dialog)
        self.mpk_menu = wallet_menu.addAction(_("&Master Public Keys"), self.show_master_public_keys)

        wallet_menu.addSeparator()
        labels_menu = wallet_menu.addMenu(_("&Labels"))
        labels_menu.addAction(_("&Import"), self.do_import_labels)
        labels_menu.addAction(_("&Export"), self.do_export_labels)

        self.private_keys_menu = wallet_menu.addMenu(_("&Private keys"))
        self.private_keys_menu.addAction(_("&Sweep"), self.sweep_key_dialog)
        self.import_menu = self.private_keys_menu.addAction(_("&Import"), self.do_import_privkey)
        self.export_menu = self.private_keys_menu.addAction(_("&Export"), self.export_privkeys_dialog)
        wallet_menu.addAction(_("&Export History"), self.export_history_dialog)
        wallet_menu.addAction(_("Search"), self.toggle_search).setShortcut(QKeySequence("Ctrl+S"))

        tools_menu = menubar.addMenu(_("&Tools"))

        # Settings / Preferences are all reserved keywords in OSX using this as work around
        tools_menu.addAction(_("Electrum preferences") if sys.platform == 'darwin' else _("Preferences"), self.settings_dialog)
        tools_menu.addAction(_("&Network"), self.run_network_dialog)
        tools_menu.addAction(_("&Plugins"), self.plugins_dialog)
        tools_menu.addSeparator()
        tools_menu.addAction(_("&Sign/verify message"), self.sign_verify_message)
        tools_menu.addAction(_("&Encrypt/decrypt message"), self.encrypt_message)
        tools_menu.addSeparator()

        paytomany_menu = tools_menu.addAction(_("&Pay to many"), self.paytomany)

        raw_transaction_menu = tools_menu.addMenu(_("&Load transaction"))
        raw_transaction_menu.addAction(_("&From file"), self.do_process_from_file)
        raw_transaction_menu.addAction(_("&From text"), self.do_process_from_text)
        raw_transaction_menu.addAction(_("&From the blockchain"), self.do_process_from_txid)
        raw_transaction_menu.addAction(_("&From QR code"), self.read_tx_from_qrcode)
        self.raw_transaction_menu = raw_transaction_menu

        help_menu = menubar.addMenu(_("&Help"))
        help_menu.addAction(_("&About"), self.show_about)
        help_menu.addAction(_("&Official website"), lambda: webbrowser.open("http://electrum-ltc.org"))
        help_menu.addSeparator()
        help_menu.addAction(_("&Documentation"), lambda: webbrowser.open("http://electrum.orain.org/")).setShortcut(QKeySequence.HelpContents)
        help_menu.addAction(_("&Report Bug"), self.show_report_bug)

        self.setMenuBar(menubar)

    def show_about(self):
        QMessageBox.about(self, "Electrum-LTC",
            _("Version")+" %s" % (self.wallet.electrum_version) + "\n\n" + _("Electrum's focus is speed, with low resource usage and simplifying Litecoin. You do not need to perform regular backups, because your wallet can be recovered from a secret phrase that you can memorize or write on paper. Startup times are instant because it operates in conjunction with high-performance servers that handle the most complicated parts of the Litecoin system."))

    def show_report_bug(self):
        QMessageBox.information(self, "Electrum-LTC - " + _("Reporting Bugs"),
            _("Please report any bugs as issues on github:")+" <a href=\"https://github.com/pooler/electrum-ltc/issues\">https://github.com/pooler/electrum-ltc/issues</a>")


    def notify_transactions(self):
        if not self.network or not self.network.is_connected():
            return

        print_error("Notifying GUI")
        if len(self.network.pending_transactions_for_notifications) > 0:
            # Combine the transactions if there are more then three
            tx_amount = len(self.network.pending_transactions_for_notifications)
            if(tx_amount >= 3):
                total_amount = 0
                for tx in self.network.pending_transactions_for_notifications:
                    is_relevant, is_mine, v, fee = self.wallet.get_tx_value(tx)
                    if(v > 0):
                        total_amount += v

                self.notify(_("%(txs)s new transactions received. Total amount received in the new transactions %(amount)s %(unit)s") \
                                % { 'txs' : tx_amount, 'amount' : self.format_amount(total_amount), 'unit' : self.base_unit()})

                self.network.pending_transactions_for_notifications = []
            else:
              for tx in self.network.pending_transactions_for_notifications:
                  if tx:
                      self.network.pending_transactions_for_notifications.remove(tx)
                      is_relevant, is_mine, v, fee = self.wallet.get_tx_value(tx)
                      if(v > 0):
                          self.notify(_("New transaction received. %(amount)s %(unit)s") % { 'amount' : self.format_amount(v), 'unit' : self.base_unit()})

    def notify(self, message):
        if self.tray:
            self.tray.showMessage("Electrum-LTC", message, QSystemTrayIcon.Information, 20000)



    # custom wrappers for getOpenFileName and getSaveFileName, that remember the path selected by the user
    def getOpenFileName(self, title, filter = ""):
        directory = self.config.get('io_dir', unicode(os.path.expanduser('~')))
        fileName = unicode( QFileDialog.getOpenFileName(self, title, directory, filter) )
        if fileName and directory != os.path.dirname(fileName):
            self.config.set_key('io_dir', os.path.dirname(fileName), True)
        return fileName

    def getSaveFileName(self, title, filename, filter = ""):
        directory = self.config.get('io_dir', unicode(os.path.expanduser('~')))
        path = os.path.join( directory, filename )
        fileName = unicode( QFileDialog.getSaveFileName(self, title, path, filter) )
        if fileName and directory != os.path.dirname(fileName):
            self.config.set_key('io_dir', os.path.dirname(fileName), True)
        return fileName

    def close(self):
        if self.qr_window:
            self.qr_window.close()
        QMainWindow.close(self)
        run_hook('close_main_window')

    def connect_slots(self, sender):
        self.connect(sender, QtCore.SIGNAL('timersignal'), self.timer_actions)

    def timer_actions(self):
        if self.need_update.is_set():
            self.update_wallet()
            self.need_update.clear()
        # resolve aliases
        self.payto_e.resolve()
        run_hook('timer_actions')

    def format_amount(self, x, is_diff=False, whitespaces=False):
        return format_satoshis(x, is_diff, self.num_zeros, self.decimal_point, whitespaces)

    def get_decimal_point(self):
        return self.decimal_point

    def base_unit(self):
        assert self.decimal_point in [2, 5, 8]
        if self.decimal_point == 2:
            return 'bits'
        if self.decimal_point == 5:
            return 'mLTC'
        if self.decimal_point == 8:
            return 'LTC'
        raise Exception('Unknown base unit')

    def update_status(self):
        if not self.wallet:
            return

        if self.network is None or not self.network.is_running():
            text = _("Offline")
            icon = QIcon(":icons/status_disconnected.png")

        elif self.network.is_connected():
            server_height = self.network.get_server_height()
            server_lag = self.network.get_local_height() - server_height
            # Server height can be 0 after switching to a new server
            # until we get a headers subscription request response.
            # Display the synchronizing message in that case.
            if not self.wallet.up_to_date or server_height == 0:
                text = _("Synchronizing...")
                icon = QIcon(":icons/status_waiting.png")
            elif server_lag > 1:
                text = _("Server is lagging (%d blocks)"%server_lag)
                icon = QIcon(":icons/status_lagging.png")
            else:
                c, u, x = self.wallet.get_account_balance(self.current_account)
                text =  _("Balance" ) + ": %s "%(self.format_amount(c)) + self.base_unit()
                if u:
                    text +=  " [%s unconfirmed]"%(self.format_amount(u, True).strip())
                if x:
                    text +=  " [%s unmatured]"%(self.format_amount(x, True).strip())
                # append fiat balance and price from exchange rate plugin
                r = {}
                run_hook('get_fiat_status_text', c+u, r)
                quote = r.get(0)
                if quote:
                    text += "%s"%quote

                if self.tray:
                    self.tray.setToolTip("%s (%s)" % (text, self.wallet.basename()))
                icon = QIcon(":icons/status_connected.png")
        else:
            text = _("Not connected")
            icon = QIcon(":icons/status_disconnected.png")

        self.balance_label.setText(text)
        self.status_button.setIcon( icon )


    def update_wallet(self):
        self.update_status()
        if self.wallet.up_to_date or not self.network or not self.network.is_connected():
            self.update_tabs()

    def update_tabs(self):
        self.update_history_tab()
        self.update_receive_tab()
        self.update_address_tab()
        self.update_contacts_tab()
        self.update_completions()
        self.update_invoices_list()

    def create_history_tab(self):
        from history_widget import HistoryWidget
        self.history_list = l = HistoryWidget(self)
        return l

    def show_address(self, addr):
        import address_dialog
        d = address_dialog.AddressDialog(addr, self)
        d.exec_()

    def show_transaction(self, tx, tx_desc = None):
        '''tx_desc is set only for txs created in the Send tab'''
        show_transaction(tx, self, tx_desc)

    def update_history_tab(self):
        domain = self.wallet.get_account_addresses(self.current_account)
        h = self.wallet.get_history(domain)
        self.history_list.update(h)

    def create_receive_tab(self):

        self.receive_grid = grid = QGridLayout()
        grid.setColumnMinimumWidth(3, 300)

        self.receive_address_e = ButtonsLineEdit()
        self.receive_address_e.addCopyButton(self.app)
        self.receive_address_e.setReadOnly(True)
        msg = _('Litecoin address where the payment should be received. Note that each payment request uses a different Litecoin address.')
        self.receive_address_label = HelpLabel(_('Receiving address'), msg)
        self.receive_address_e.textChanged.connect(self.update_receive_qr)
        self.receive_address_e.setFocusPolicy(Qt.NoFocus)
        grid.addWidget(self.receive_address_label, 0, 0)
        grid.addWidget(self.receive_address_e, 0, 1, 1, 4)

        self.receive_message_e = QLineEdit()
        grid.addWidget(QLabel(_('Description')), 1, 0)
        grid.addWidget(self.receive_message_e, 1, 1, 1, 4)
        self.receive_message_e.textChanged.connect(self.update_receive_qr)

        self.receive_amount_e = BTCAmountEdit(self.get_decimal_point)
        grid.addWidget(QLabel(_('Requested amount')), 2, 0)
        grid.addWidget(self.receive_amount_e, 2, 1, 1, 2)
        self.receive_amount_e.textChanged.connect(self.update_receive_qr)

        self.expires_combo = QComboBox()
        self.expires_combo.addItems(map(lambda x:x[0], expiration_values))
        self.expires_combo.setCurrentIndex(1)
        msg = _('Expiration date of your request. This information is not included in the Litecoin address nor in the QR code; the recipient will see it only if you send them a complete request.')
        grid.addWidget(HelpLabel(_('Expires in'), msg), 3, 0)
        grid.addWidget(self.expires_combo, 3, 1)
        self.expires_label = QLineEdit('')
        self.expires_label.setReadOnly(1)
        self.expires_label.setFocusPolicy(Qt.NoFocus)
        self.expires_label.hide()
        grid.addWidget(self.expires_label, 3, 1, 1, 2)

        self.save_request_button = QPushButton(_('Save'))
        self.save_request_button.clicked.connect(self.save_payment_request)

        self.new_request_button = QPushButton(_('New'))
        self.new_request_button.clicked.connect(self.new_payment_request)

        self.receive_qr = QRCodeWidget(fixedSize=200)
        self.receive_qr.mouseReleaseEvent = lambda x: self.toggle_qr_window()
        self.receive_qr.enterEvent = lambda x: self.app.setOverrideCursor(QCursor(Qt.PointingHandCursor))
        self.receive_qr.leaveEvent = lambda x: self.app.setOverrideCursor(QCursor(Qt.ArrowCursor))

        self.receive_buttons = buttons = QHBoxLayout()
        buttons.addStretch(1)
        buttons.addWidget(self.save_request_button)
        buttons.addWidget(self.new_request_button)

        self.receive_requests_label = QLabel(_('My Requests'))
        self.receive_list = MyTreeWidget(self, self.receive_list_menu, [_('Date'), _('Account'), _('Address'), _('Requestor'), _('Description'), _('Amount'), _('Status')], 4)
        self.receive_list.currentItemChanged.connect(self.receive_item_changed)
        self.receive_list.itemClicked.connect(self.receive_item_changed)
        self.receive_list.setSortingEnabled(True)
        self.receive_list.setColumnWidth(0, 180)
        self.receive_list.hideColumn(1)
        self.receive_list.hideColumn(2)
        h = self.receive_list.header()
        h.setStretchLastSection(False)
        h.setResizeMode(4, QHeaderView.Stretch)

        # layout
        vbox_g = QVBoxLayout()
        vbox_g.addLayout(grid)
        vbox_g.addLayout(buttons)

        hbox = QHBoxLayout()
        hbox.addLayout(vbox_g)
        hbox.addStretch()
        hbox.addWidget(self.receive_qr)

        w = QWidget()
        vbox = QVBoxLayout(w)
        vbox.addLayout(hbox)
        vbox.addStretch(1)
        vbox.addWidget(self.receive_requests_label)
        vbox.addWidget(self.receive_list)

        return w

    def receive_item_changed(self, item):
        if item is None:
            return
        if not self.receive_list.isItemSelected(item):
            return
        addr = str(item.text(2))
        req = self.wallet.receive_requests[addr]
        expires = _('Never') if req.get('expiration') is None else format_time(req['timestamp'] + req['expiration'])
        amount = req['amount']
        message = self.wallet.labels.get(addr, '')
        self.receive_address_e.setText(addr)
        self.receive_message_e.setText(message)
        self.receive_amount_e.setAmount(amount)
        self.expires_combo.hide()
        self.expires_label.show()
        self.expires_label.setText(expires)
        self.new_request_button.setEnabled(True)

    def delete_payment_request(self, item):
        addr = str(item.text(2))
        self.wallet.remove_payment_request(addr, self.config)
        self.update_receive_tab()
        self.clear_receive_tab()

    def get_receive_URI(self):
        addr = str(self.receive_address_e.text())
        amount = self.receive_amount_e.get_amount()
        message = unicode(self.receive_message_e.text())
        URI = util.create_URI(addr, amount, message)
        return URI

    def receive_list_menu(self, position):
        item = self.receive_list.itemAt(position)
        addr = str(item.text(2))
        req = self.wallet.receive_requests[addr]
        time, amount = req['timestamp'], req['amount']
        message = self.wallet.labels.get(addr, '')
        URI = util.create_URI(addr, amount, message)
        menu = QMenu()
        menu.addAction(_("Copy Address"), lambda: self.app.clipboard().setText(addr))
        menu.addAction(_("Copy URI"), lambda: self.app.clipboard().setText(str(URI)))
        menu.addAction(_("Export as BIP70 file"), lambda: self.export_payment_request(addr)).setEnabled(amount is not None)
        menu.addAction(_("Delete"), lambda: self.delete_payment_request(item))
        run_hook('receive_list_menu', menu, addr)
        menu.exec_(self.receive_list.viewport().mapToGlobal(position))

    def save_payment_request(self):
        addr = str(self.receive_address_e.text())
        amount = self.receive_amount_e.get_amount()
        message = unicode(self.receive_message_e.text())
        if not message and not amount:
            QMessageBox.warning(self, _('Error'), _('No message or amount'), _('OK'))
            return False
        i = self.expires_combo.currentIndex()
        expiration = map(lambda x: x[1], expiration_values)[i]
        req = self.wallet.make_payment_request(addr, amount, message, expiration)
        pr, requestor = self.make_bip70_request(req)
        if requestor:
            req['requestor'] = requestor
            req['signature'] = pr.signature.encode('hex')
        self.wallet.add_payment_request(req, self.config)
        self.update_receive_tab()
        self.update_address_tab()
        self.save_request_button.setEnabled(False)
        return pr

    def make_bip70_request(self, req):
        alias_privkey = None
        alias = self.config.get('alias')
        if alias and self.alias_info:
            alias_addr, alias_name, validated = self.alias_info
            if alias_addr and self.wallet.is_mine(alias_addr):
                password = self.password_dialog(_('Please enter your password in order to sign your payment request.'))
                if password:
                    alias_privkey = self.wallet.get_private_key(alias_addr, password)[0]
        return paymentrequest.make_request(self.config, req, alias, alias_privkey)

    def export_payment_request(self, addr):
        r = self.wallet.receive_requests.get(addr)
        pr = paymentrequest.serialize_request(r)
        pr = pr.SerializeToString()
        name = r['id'] + '.bip70'
        fileName = self.getSaveFileName(_("Select where to save your payment request"), name, "*.bip70")
        if fileName:
            with open(fileName, "wb+") as f:
                f.write(str(pr))
            self.show_message(_("Request saved successfully"))
            self.saved = True

    def new_payment_request(self):
        addr = self.wallet.get_unused_address(self.current_account)
        if addr is None:
            if isinstance(self.wallet, Imported_Wallet):
                self.show_message(_('No more addresses in your wallet.'))
                return
            if not self.question(_("Warning: The next address will not be recovered automatically if you restore your wallet from seed; you may need to add it manually.\n\nThis occurs because you have too many unused addresses in your wallet. To avoid this situation, use the existing addresses first.\n\nCreate anyway?")):
                return
            addr = self.wallet.create_new_address(self.current_account, False)
        self.set_receive_address(addr)
        self.expires_label.hide()
        self.expires_combo.show()
        self.new_request_button.setEnabled(False)
        self.receive_message_e.setFocus(1)

    def set_receive_address(self, addr):
        self.receive_address_e.setText(addr)
        self.receive_message_e.setText('')
        self.receive_amount_e.setAmount(None)

    def clear_receive_tab(self):
        addr = self.wallet.get_unused_address(self.current_account)
        self.receive_address_e.setText(addr if addr else '')
        self.receive_message_e.setText('')
        self.receive_amount_e.setAmount(None)
        self.expires_label.hide()
        self.expires_combo.show()

    def toggle_qr_window(self):
        import qrwindow
        if not self.qr_window:
            self.qr_window = qrwindow.QR_Window(self)
            self.qr_window.setVisible(True)
            self.qr_window_geometry = self.qr_window.geometry()
        else:
            if not self.qr_window.isVisible():
                self.qr_window.setVisible(True)
                self.qr_window.setGeometry(self.qr_window_geometry)
            else:
                self.qr_window_geometry = self.qr_window.geometry()
                self.qr_window.setVisible(False)
        self.update_receive_qr()


    def receive_at(self, addr):
        if not bitcoin.is_address(addr):
            return
        self.tabs.setCurrentIndex(2)
        self.receive_address_e.setText(addr)
        self.new_request_button.setEnabled(True)

    def update_receive_tab(self):

        # hide receive tab if no receive requests available
        b = len(self.wallet.receive_requests) > 0
        self.receive_list.setVisible(b)
        self.receive_requests_label.setVisible(b)
        if not b:
            self.expires_label.hide()
            self.expires_combo.show()

        # check if it is necessary to show the account
        self.receive_list.setColumnHidden(1, len(self.wallet.get_accounts()) == 1)

        # update the receive address if necessary
        current_address = self.receive_address_e.text()
        domain = self.wallet.get_account_addresses(self.current_account, include_change=False)
        addr = self.wallet.get_unused_address(self.current_account)
        if not current_address in domain and addr:
            self.set_receive_address(addr)
        self.new_request_button.setEnabled(addr != current_address)

        # clear the list and fill it again
        self.receive_list.clear()
        for req in self.wallet.get_sorted_requests(self.config):
            address = req['address']
            if address not in domain:
                continue
            timestamp = req['timestamp']
            amount = req.get('amount')
            expiration = req.get('expiration', None)
            message = req.get('memo', '')
            date = format_time(timestamp)
            status = req.get('status')
            signature = req.get('signature')
            requestor = req.get('requestor', '')
            amount_str = self.format_amount(amount) if amount else ""
            account = ''
            item = QTreeWidgetItem([date, account, address, requestor, message, amount_str, pr_tooltips.get(status,'')])
            if signature is not None:
                item.setIcon(3, QIcon(":icons/seal.png"))
            if status is not PR_UNKNOWN:
                item.setIcon(6, QIcon(pr_icons.get(status)))
            self.receive_list.addTopLevelItem(item)


    def update_receive_qr(self):
        addr = str(self.receive_address_e.text())
        amount = self.receive_amount_e.get_amount()
        message = unicode(self.receive_message_e.text()).encode('utf8')
        self.save_request_button.setEnabled((amount is not None) or (message != ""))
        uri = util.create_URI(addr, amount, message)
        self.receive_qr.setData(uri)
        if self.qr_window and self.qr_window.isVisible():
            self.qr_window.set_content(addr, amount, message, uri)

    def show_before_broadcast(self):
        return self.config.get('show_before_broadcast', False)

    def set_show_before_broadcast(self, show):
        self.config.set_key('show_before_broadcast', bool(show))
        self.set_send_button_text()

    def set_send_button_text(self):
        if self.show_before_broadcast():
            text = _("View...")
        elif self.wallet and self.wallet.is_watching_only():
            text = _("View...")
        else:
            text = _("Send")
        self.send_button.setText(text)

    def create_send_tab(self):
        self.send_grid = grid = QGridLayout()
        grid.setSpacing(8)
        grid.setColumnMinimumWidth(3,300)
        grid.setColumnStretch(5,1)
        grid.setRowStretch(8, 1)

        from paytoedit import PayToEdit
        self.amount_e = BTCAmountEdit(self.get_decimal_point)
        self.payto_e = PayToEdit(self)
        msg = _('Recipient of the funds.') + '\n\n'\
              + _('You may enter a Litecoin address, a label from your list of contacts (a list of completions will be proposed), or an alias (email-like address that forwards to a Litecoin address)')
        payto_label = HelpLabel(_('Pay to'), msg)
        grid.addWidget(payto_label, 1, 0)
        grid.addWidget(self.payto_e, 1, 1, 1, 3)

        completer = QCompleter()
        completer.setCaseSensitivity(False)
        self.payto_e.setCompleter(completer)
        completer.setModel(self.completions)

        msg = _('Description of the transaction (not mandatory).') + '\n\n'\
              + _('The description is not sent to the recipient of the funds. It is stored in your wallet file, and displayed in the \'History\' tab.')
        description_label = HelpLabel(_('Description'), msg)
        grid.addWidget(description_label, 2, 0)
        self.message_e = MyLineEdit()
        grid.addWidget(self.message_e, 2, 1, 1, 3)

        self.from_label = QLabel(_('From'))
        grid.addWidget(self.from_label, 3, 0)
        self.from_list = MyTreeWidget(self, self.from_list_menu, ['',''])
        self.from_list.setHeaderHidden(True)
        self.from_list.setMaximumHeight(80)
        grid.addWidget(self.from_list, 3, 1, 1, 3)
        self.set_pay_from([])

        msg = _('Amount to be sent.') + '\n\n' \
              + _('The amount will be displayed in red if you do not have enough funds in your wallet.') + ' ' \
              + _('Note that if you have frozen some of your addresses, the available funds will be lower than your total balance.') + '\n\n' \
              + _('Keyboard shortcut: type "!" to send all your coins.')
        amount_label = HelpLabel(_('Amount'), msg)
        grid.addWidget(amount_label, 4, 0)
        grid.addWidget(self.amount_e, 4, 1, 1, 2)

        msg = _('Litecoin transactions are in general not free. A transaction fee is paid by the sender of the funds.') + '\n\n'\
              + _('The amount of fee can be decided freely by the sender. However, transactions with low fees take more time to be processed.') + '\n\n'\
              + _('A suggested fee is automatically added to this field. You may override it. The suggested fee increases with the size of the transaction.')
        self.fee_e_label = HelpLabel(_('Fee'), msg)
        self.fee_e = BTCAmountEdit(self.get_decimal_point)
        grid.addWidget(self.fee_e_label, 5, 0)
        grid.addWidget(self.fee_e, 5, 1, 1, 2)

        self.send_button = EnterButton(_("Send"), self.do_send)
        self.clear_button = EnterButton(_("Clear"), self.do_clear)
        buttons = QHBoxLayout()
        buttons.addStretch(1)
        buttons.addWidget(self.send_button)
        buttons.addWidget(self.clear_button)

        def on_shortcut():
            sendable = self.get_sendable_balance()
            inputs = self.get_coins()
            for i in inputs: self.wallet.add_input_info(i)
            addr = self.payto_e.payto_address if self.payto_e.payto_address else self.dummy_address
            output = ('address', addr, sendable)
            dummy_tx = Transaction.from_io(inputs, [output])
            if not self.fee_e.isModified():
                self.fee_e.setAmount(self.wallet.estimated_fee(dummy_tx))
            self.amount_e.setAmount(max(0, sendable - self.fee_e.get_amount()))
            self.amount_e.textEdited.emit("")

        self.amount_e.shortcut.connect(on_shortcut)

        self.payto_e.textChanged.connect(lambda: self.update_fee())
        self.amount_e.textEdited.connect(lambda: self.update_fee())
        self.fee_e.textEdited.connect(lambda: self.update_fee())
        # This is so that when the user blanks the fee and moves on,
        # we go back to auto-calculate mode and put a fee back.
        self.fee_e.editingFinished.connect(lambda: self.update_fee())

        def entry_changed():
            text = ""
            if self.not_enough_funds:
                amt_color, fee_color = 'red', 'red'
                text = _( "Not enough funds" )
                c, u, x = self.wallet.get_frozen_balance()
                if c+u+x:
                    text += ' (' + self.format_amount(c+u+x).strip() + ' ' + self.base_unit() + ' ' +_("are frozen") + ')'
            elif self.fee_e.isModified():
                amt_color, fee_color = 'black', 'blue'
            else:
                amt_color, fee_color = 'black', 'black'
            self.statusBar().showMessage(text)
            palette = QPalette()
            palette.setColor(self.amount_e.foregroundRole(), QColor(amt_color))
            self.amount_e.setPalette(palette)
            palette.setColor(self.amount_e.foregroundRole(), QColor(fee_color))
            self.fee_e.setPalette(palette)

        self.amount_e.textChanged.connect(entry_changed)
        self.fee_e.textChanged.connect(entry_changed)

        self.invoices_label = QLabel(_('Invoices'))
        self.invoices_list = MyTreeWidget(self, self.create_invoice_menu,
                                          [_('Date'), _('Requestor'), _('Description'), _('Amount'), _('Status')], 2)
        self.invoices_list.header().setResizeMode(1, QHeaderView.Interactive)
        self.invoices_list.setColumnWidth(1, 200)

        vbox0 = QVBoxLayout()
        vbox0.addLayout(grid)
        vbox0.addLayout(buttons)
        vbox0.addStretch(1)
        hbox = QHBoxLayout()
        hbox.addLayout(vbox0)
        hbox.addStretch(1)
        w = QWidget()
        vbox = QVBoxLayout(w)
        vbox.addLayout(hbox)
        vbox.addStretch()
        vbox.addWidget(self.invoices_label)
        vbox.addWidget(self.invoices_list)

        # Defer this until grid is parented to avoid ugly flash during startup
        self.update_fee_edit()

        run_hook('create_send_tab', grid)
        return w

    def update_fee(self):
        '''Recalculate the fee.  If the fee was manually input, retain it, but
        still build the TX to see if there are enough funds.
        '''
        freeze_fee = (self.fee_e.isModified()
                      and (self.fee_e.text() or self.fee_e.hasFocus()))
        outputs = self.payto_e.get_outputs()
        amount = self.amount_e.get_amount()
        if amount is None:
            if not freeze_fee:
                self.fee_e.setAmount(None)
            self.not_enough_funds = False
        else:
            fee = self.fee_e.get_amount()
            if not outputs:
                addr = self.payto_e.payto_address if self.payto_e.payto_address else self.dummy_address
                outputs = [('address', addr, amount)]
            try:
                tx = self.wallet.make_unsigned_transaction(self.get_coins(), outputs, fee)
                self.not_enough_funds = False
            except NotEnoughFunds:
                self.not_enough_funds = True
            if not freeze_fee:
                fee = None if self.not_enough_funds else self.wallet.get_tx_fee(tx)
                self.fee_e.setAmount(fee)

    def update_fee_edit(self):
        b = self.config.get('can_edit_fees', False)
        self.fee_e.setVisible(b)
        self.fee_e_label.setVisible(b)

    def from_list_delete(self, item):
        i = self.from_list.indexOfTopLevelItem(item)
        self.pay_from.pop(i)
        self.redraw_from_list()

    def from_list_menu(self, position):
        item = self.from_list.itemAt(position)
        menu = QMenu()
        menu.addAction(_("Remove"), lambda: self.from_list_delete(item))
        menu.exec_(self.from_list.viewport().mapToGlobal(position))

    def set_pay_from(self, domain = None):
        self.pay_from = [] if domain == [] else self.wallet.get_spendable_coins(domain)
        self.redraw_from_list()

    def redraw_from_list(self):
        self.from_list.clear()
        self.from_label.setHidden(len(self.pay_from) == 0)
        self.from_list.setHidden(len(self.pay_from) == 0)

        def format(x):
            h = x.get('prevout_hash')
            return h[0:8] + '...' + h[-8:] + ":%d"%x.get('prevout_n') + u'\t' + "%s"%x.get('address')

        for item in self.pay_from:
            self.from_list.addTopLevelItem(QTreeWidgetItem( [format(item), self.format_amount(item['value']) ]))

    def get_contact_payto(self, key):
        _type, value = self.contacts.get(key)
        return key + '  <' + value + '>' if _type == 'address' else key

    def update_completions(self):
        l = [self.get_contact_payto(key) for key in self.contacts.keys()]
        self.completions.setStringList(l)

    def protected(func):
        return lambda s, *args: s.do_protect(func, args)

    def read_send_tab(self):
        if self.payment_request and self.payment_request.has_expired():
            QMessageBox.warning(self, _('Error'), _('Payment request has expired'), _('OK'))
            return
        label = unicode( self.message_e.text() )

        if self.payment_request:
            outputs = self.payment_request.get_outputs()
        else:
            errors = self.payto_e.get_errors()
            if errors:
                self.show_warning(_("Invalid Lines found:") + "\n\n" + '\n'.join([ _("Line #") + str(x[0]+1) + ": " + x[1] for x in errors]))
                return
            outputs = self.payto_e.get_outputs()

            if self.payto_e.is_alias and self.payto_e.validated is False:
                alias = self.payto_e.toPlainText()
                msg = _('WARNING: the alias "%s" could not be validated via an additional security check, DNSSEC, and thus may not be correct.'%alias) + '\n'
                msg += _('Do you wish to continue?')
                if not self.question(msg):
                    return

        if not outputs:
            QMessageBox.warning(self, _('Error'), _('No outputs'), _('OK'))
            return

        for _type, addr, amount in outputs:
            if addr is None:
                QMessageBox.warning(self, _('Error'), _('Litecoin Address is None'), _('OK'))
                return
            if _type == 'address' and not bitcoin.is_address(addr):
                QMessageBox.warning(self, _('Error'), _('Invalid Litecoin Address'), _('OK'))
                return
            if amount is None:
                QMessageBox.warning(self, _('Error'), _('Invalid Amount'), _('OK'))
                return

        fee = self.fee_e.get_amount()
        if fee is None:
            QMessageBox.warning(self, _('Error'), _('Invalid Fee'), _('OK'))
            return

        amount = sum(map(lambda x:x[2], outputs))
        confirm_amount = self.config.get('confirm_amount', 10*COIN)
        if amount >= confirm_amount:
            o = '\n'.join(map(lambda x:x[1], outputs))
            if not self.question(_("send %(amount)s to %(address)s?")%{ 'amount' : self.format_amount(amount) + ' '+ self.base_unit(), 'address' : o}):
                return

        coins = self.get_coins()
        return outputs, fee, label, coins


    def do_send(self):
        if run_hook('before_send'):
            return
        r = self.read_send_tab()
        if not r:
            return
        outputs, fee, tx_desc, coins = r
        try:
            tx = self.wallet.make_unsigned_transaction(coins, outputs, fee)
            if not tx:
                raise BaseException(_("Insufficient funds"))
        except Exception as e:
            traceback.print_exc(file=sys.stdout)
            self.show_message(str(e))
            return

        if tx.get_fee() < tx.required_fee(self.wallet):
            QMessageBox.warning(self, _('Error'), _("This transaction requires a higher fee, or it will not be propagated by the network."), _('OK'))
            return

        if not self.config.get('can_edit_fees', False):
            if not self.question(_("A fee of %(fee)s will be added to this transaction.\nProceed?")%{ 'fee' : self.format_amount(fee) + ' '+ self.base_unit()}):
                return
        else:
            confirm_fee = self.config.get('confirm_fee', 1000000)
            if fee >= confirm_fee:
                if not self.question(_("The fee for this transaction seems unusually high.\nAre you really sure you want to pay %(fee)s in fees?")%{ 'fee' : self.format_amount(fee) + ' '+ self.base_unit()}):
                    return

        if self.show_before_broadcast():
            self.show_transaction(tx, tx_desc)
        else:
            def sign_done(success):
                if success:
                    if not tx.is_complete():
                        self.show_transaction(tx)
                        self.do_clear()
                    else:
                        self.broadcast_transaction(tx, tx_desc)
            self.sign_tx(tx, sign_done)


    @protected
    def sign_tx(self, tx, callback, password):
        '''Sign the transaction in a separate thread.  When done, calls
        the callback with a success code of True or False.
        '''
        self.send_button.setDisabled(True)

        # call hook to see if plugin needs gui interaction
        run_hook('sign_tx', tx)

        # sign the tx
        success = [False]  # Array to work around python scoping
        def sign_thread():
            if not self.wallet.is_watching_only():
                self.wallet.sign_transaction(tx, password)
        def on_sign_successful(ret):
            success[0] = True
        def on_dialog_close():
            self.send_button.setDisabled(False)
            callback(success[0])

        # keep a reference to WaitingDialog or the gui might crash
        self.waiting_dialog = WaitingDialog(self, 'Signing transaction...', sign_thread, on_sign_successful, on_dialog_close)
        self.waiting_dialog.start()


    def broadcast_transaction(self, tx, tx_desc):

        def broadcast_thread():
            # non-GUI thread
            pr = self.payment_request
            if pr is None:
                return self.wallet.sendtx(tx)
            if pr.has_expired():
                self.payment_request = None
                return False, _("Payment request has expired")
            status, msg =  self.wallet.sendtx(tx)
            if not status:
                return False, msg
            key = pr.get_id()
            self.invoices.set_paid(key, tx.hash())
            self.payment_request = None
            refund_address = self.wallet.addresses()[0]
            ack_status, ack_msg = pr.send_ack(str(tx), refund_address)
            if ack_status:
                msg = ack_msg
            return status, msg

        def broadcast_done(status, msg):
            # GUI thread
            if status:
                if tx_desc is not None and tx.is_complete():
                    self.wallet.set_label(tx.hash(), tx_desc)
                QMessageBox.information(self, '', _('Payment sent.') + '\n' + msg, _('OK'))
                self.update_invoices_list()
                self.do_clear()
            else:
                QMessageBox.warning(self, _('Error'), msg, _('OK'))
            self.send_button.setDisabled(False)

        self.waiting_dialog = WaitingDialog(self, 'Broadcasting transaction...', broadcast_thread, broadcast_done)
        self.waiting_dialog.start()



    def prepare_for_payment_request(self):
        self.tabs.setCurrentIndex(1)
        self.payto_e.is_pr = True
        for e in [self.payto_e, self.amount_e, self.message_e]:
            e.setFrozen(True)
        self.payto_e.setText(_("please wait..."))
        return True

    def payment_request_ok(self):
        pr = self.payment_request
        key = self.invoices.add(pr)
        status = self.invoices.get_status(key)
        self.update_invoices_list()
        if status == PR_PAID:
            self.show_message("invoice already paid")
            self.do_clear()
            self.payment_request = None
            return

        self.payto_e.is_pr = True
        if not pr.has_expired():
            self.payto_e.setGreen()
        else:
            self.payto_e.setExpired()

        self.payto_e.setText(pr.get_requestor())
        self.amount_e.setText(format_satoshis_plain(pr.get_amount(), self.decimal_point))
        self.message_e.setText(pr.get_memo())
        # signal to set fee
        self.amount_e.textEdited.emit("")

    def payment_request_error(self):
        self.do_clear()
        self.show_message(self.payment_request.error)
        self.payment_request = None

    def pay_from_URI(self,URI):
        if not URI:
            return
        try:
            address, amount, label, message, request_url = util.parse_URI(unicode(URI))
        except Exception as e:
            QMessageBox.warning(self, _('Error'), _('Invalid litecoin URI:') + '\n' + str(e), _('OK'))
            return

        self.tabs.setCurrentIndex(1)

        if not request_url:
            if label:
                if self.wallet.labels.get(address) != label:
                    if self.question(_('Save label "%(label)s" for address %(address)s ?'%{'label':label,'address':address})):
                        if address not in self.wallet.addressbook and not self.wallet.is_mine(address):
                            self.wallet.addressbook.append(address)
                            self.wallet.set_label(address, label)
            else:
                label = self.wallet.labels.get(address)
            if address:
                self.payto_e.setText(label + '  <'+ address +'>' if label else address)
            if message:
                self.message_e.setText(message)
            if amount:
                self.amount_e.setAmount(amount)
                self.amount_e.textEdited.emit("")
            return

        def get_payment_request_thread():
            self.payment_request = get_payment_request(request_url)
            if self.payment_request.verify(self.contacts):
                self.emit(SIGNAL('payment_request_ok'))
            else:
                self.emit(SIGNAL('payment_request_error'))

        t = threading.Thread(target=get_payment_request_thread)
        t.setDaemon(True)
        t.start()
        self.prepare_for_payment_request()



    def do_clear(self):
        self.not_enough_funds = False
        self.payto_e.is_pr = False
        for e in [self.payto_e, self.message_e, self.amount_e, self.fee_e]:
            e.setText('')
            e.setFrozen(False)

        self.set_pay_from([])
        self.update_status()
        run_hook('do_clear')


    def set_frozen_state(self, addrs, freeze):
        self.wallet.set_frozen_state(addrs, freeze)
        self.update_address_tab()
        self.update_fee()

    def create_list_tab(self, l):
        w = QWidget()
        vbox = QVBoxLayout()
        w.setLayout(vbox)
        vbox.setMargin(0)
        vbox.setSpacing(0)
        vbox.addWidget(l)
        buttons = QWidget()
        vbox.addWidget(buttons)
        return w

    def create_addresses_tab(self):
        l = MyTreeWidget(self, self.create_receive_menu, [ _('Address'), _('Label'), _('Balance'), _('Tx')], 1)
        l.setSelectionMode(QAbstractItemView.ExtendedSelection)
        l.setSortingEnabled(False)
        self.address_list = l
        return self.create_list_tab(l)

    def create_contacts_tab(self):
        l = MyTreeWidget(self, self.create_contact_menu, [_('Key'), _('Value'), _('Type')], 1)
        self.contacts_list = l
        return self.create_list_tab(l)

    def update_invoices_list(self):
        inv_list = self.invoices.sorted_list()
        l = self.invoices_list
        l.clear()
        for pr in inv_list:
            key = pr.get_id()
            status = self.invoices.get_status(key)
            requestor = pr.get_requestor()
            date_str = format_time(pr.get_expiration_date())
            item = QTreeWidgetItem( [ date_str, requestor, pr.memo, self.format_amount(pr.get_amount(), whitespaces=True), pr_tooltips.get(status,'')] )
            item.setIcon(4, QIcon(pr_icons.get(status)))
            item.setData(0, Qt.UserRole, key)
            item.setFont(1, QFont(MONOSPACE_FONT))
            item.setFont(3, QFont(MONOSPACE_FONT))
            l.addTopLevelItem(item)
        l.setCurrentItem(l.topLevelItem(0))
        self.invoices_list.setVisible(len(inv_list))
        self.invoices_label.setVisible(len(inv_list))

    def delete_imported_key(self, addr):
        if self.question(_("Do you want to remove")+" %s "%addr +_("from your wallet?")):
            self.wallet.delete_imported_key(addr)
            self.update_address_tab()
            self.update_history_tab()

    def edit_account_label(self, k):
        text, ok = QInputDialog.getText(self, _('Rename account'), _('Name') + ':', text = self.wallet.labels.get(k,''))
        if ok:
            label = unicode(text)
            self.wallet.set_label(k,label)
            self.update_address_tab()

    def account_set_expanded(self, item, k, b):
        item.setExpanded(b)
        self.accounts_expanded[k] = b

    def create_account_menu(self, position, k, item):
        menu = QMenu()
        exp = item.isExpanded()
        menu.addAction(_("Minimize") if exp else _("Maximize"), lambda: self.account_set_expanded(item, k, not exp))
        menu.addAction(_("Rename"), lambda: self.edit_account_label(k))
        if self.wallet.seed_version > 4:
            menu.addAction(_("View details"), lambda: self.show_account_details(k))
        if self.wallet.account_is_pending(k):
            menu.addAction(_("Delete"), lambda: self.delete_pending_account(k))
        menu.exec_(self.address_list.viewport().mapToGlobal(position))

    def delete_pending_account(self, k):
        self.wallet.delete_pending_account(k)
        self.update_address_tab()
        self.update_account_selector()

    def create_receive_menu(self, position):
        # fixme: this function apparently has a side effect.
        # if it is not called the menu pops up several times
        #self.address_list.selectedIndexes()

        selected = self.address_list.selectedItems()
        multi_select = len(selected) > 1
        addrs = [unicode(item.text(0)) for item in selected]
        if not multi_select:
            item = self.address_list.itemAt(position)
            if not item:
                return
            addr = addrs[0]
            if not is_valid(addr):
                k = str(item.data(0,32).toString())
                if k:
                    self.create_account_menu(position, k, item)
                else:
                    item.setExpanded(not item.isExpanded())
                return

        menu = QMenu()
        if not multi_select:
            menu.addAction(_("Copy to clipboard"), lambda: self.app.clipboard().setText(addr))
            menu.addAction(_("Request payment"), lambda: self.receive_at(addr))
            menu.addAction(_("Edit label"), lambda: self.address_list.edit_label(item))
            menu.addAction(_('History'), lambda: self.show_address(addr))
            menu.addAction(_('Public Keys'), lambda: self.show_public_keys(addr))
            if self.wallet.can_export():
                menu.addAction(_("Private key"), lambda: self.show_private_key(addr))
            if not self.wallet.is_watching_only():
                menu.addAction(_("Sign/verify message"), lambda: self.sign_verify_message(addr))
                menu.addAction(_("Encrypt/decrypt message"), lambda: self.encrypt_message(addr))
            if self.wallet.is_imported(addr):
                menu.addAction(_("Remove from wallet"), lambda: self.delete_imported_key(addr))
            addr_URL = block_explorer_URL(self.config, 'addr', addr)
            if addr_URL:
                menu.addAction(_("View on block explorer"), lambda: webbrowser.open(addr_URL))

        if any(not self.wallet.is_frozen(addr) for addr in addrs):
            menu.addAction(_("Freeze"), lambda: self.set_frozen_state(addrs, True))
        if any(self.wallet.is_frozen(addr) for addr in addrs):
            menu.addAction(_("Unfreeze"), lambda: self.set_frozen_state(addrs, False))

        def can_send(addr):
            return not self.wallet.is_frozen(addr) and sum(self.wallet.get_addr_balance(addr)[:2])
        if any(can_send(addr) for addr in addrs):
            menu.addAction(_("Send From"), lambda: self.send_from_addresses(addrs))

        run_hook('receive_menu', menu, addrs)
        menu.exec_(self.address_list.viewport().mapToGlobal(position))


    def get_sendable_balance(self):
        return sum(map(lambda x:x['value'], self.get_coins()))


    def get_coins(self):
        if self.pay_from:
            return self.pay_from
        else:
            domain = self.wallet.get_account_addresses(self.current_account)
            return self.wallet.get_spendable_coins(domain)


    def send_from_addresses(self, addrs):
        self.set_pay_from(addrs)
        self.tabs.setCurrentIndex(1)
        self.update_fee()

    def paytomany(self):
        self.tabs.setCurrentIndex(1)
        self.payto_e.paytomany()

    def payto(self, addr):
        if not addr:
            return
        self.tabs.setCurrentIndex(1)
        self.payto_e.setText(addr)
        self.amount_e.setFocus()

    def delete_contact(self, x):
        if not self.question(_("Do you want to remove")+" %s "%x +_("from your list of contacts?")):
            return
        self.contacts.pop(x)
        self.update_history_tab()
        self.update_contacts_tab()
        self.update_completions()

    def create_contact_menu(self, position):
        item = self.contacts_list.itemAt(position)
        menu = QMenu()
        if not item:
            menu.addAction(_("New contact"), lambda: self.new_contact_dialog())
        else:
            key = unicode(item.text(0))
            menu.addAction(_("Copy to Clipboard"), lambda: self.app.clipboard().setText(key))
            menu.addAction(_("Pay to"), lambda: self.payto(self.get_contact_payto(key)))
            menu.addAction(_("Delete"), lambda: self.delete_contact(key))
            addr_URL = block_explorer_URL(self.config, 'addr', unicode(item.text(1)))
            if addr_URL:
                menu.addAction(_("View on block explorer"), lambda: webbrowser.open(addr_URL))

        run_hook('create_contact_menu', menu, item)
        menu.exec_(self.contacts_list.viewport().mapToGlobal(position))


    def show_invoice(self, key):
        pr = self.invoices.get(key)
        pr.verify(self.contacts)
        self.show_pr_details(pr)

    def show_pr_details(self, pr):
        d = QDialog(self)
        d.setWindowTitle(_("Invoice"))
        vbox = QVBoxLayout(d)
        grid = QGridLayout()
        grid.addWidget(QLabel(_("Requestor") + ':'), 0, 0)
        grid.addWidget(QLabel(pr.get_requestor()), 0, 1)
        grid.addWidget(QLabel(_("Expires") + ':'), 1, 0)
        grid.addWidget(QLabel(format_time(pr.get_expiration_date())), 1, 1)
        grid.addWidget(QLabel(_("Memo") + ':'), 2, 0)
        grid.addWidget(QLabel(pr.get_memo()), 2, 1)
        grid.addWidget(QLabel(_("Signature") + ':'), 3, 0)
        grid.addWidget(QLabel(pr.get_verify_status()), 3, 1)
        grid.addWidget(QLabel(_("Payment URL") + ':'), 4, 0)
        grid.addWidget(QLabel(pr.payment_url), 4, 1)
        grid.addWidget(QLabel(_("Outputs") + ':'), 5, 0)
        outputs_str = '\n'.join(map(lambda x: x[1] + ' ' + self.format_amount(x[2])+ self.base_unit(), pr.get_outputs()))
        grid.addWidget(QLabel(outputs_str), 5, 1)
        if pr.tx:
            grid.addWidget(QLabel(_("Transaction ID") + ':'), 6, 0)
            l = QLineEdit(pr.tx)
            l.setReadOnly(True)
            grid.addWidget(l, 6, 1)
        vbox.addLayout(grid)
        vbox.addLayout(Buttons(CloseButton(d)))
        d.exec_()
        return


    def do_pay_invoice(self, key):
        pr = self.invoices.get(key)
        self.payment_request = pr
        self.prepare_for_payment_request()
        if pr.verify(self.contacts):
            self.payment_request_ok()
        else:
            self.payment_request_error()


    def create_invoice_menu(self, position):
        item = self.invoices_list.itemAt(position)
        if not item:
            return
        key = str(item.data(0, 32).toString())
        pr = self.invoices.get(key)
        status = self.invoices.get_status(key)
        menu = QMenu()
        menu.addAction(_("Details"), lambda: self.show_invoice(key))
        if status == PR_UNPAID:
            menu.addAction(_("Pay Now"), lambda: self.do_pay_invoice(key))
        def delete_invoice(key):
            self.invoices.remove(key)
            self.update_invoices_list()
        menu.addAction(_("Delete"), lambda: delete_invoice(key))
        menu.exec_(self.invoices_list.viewport().mapToGlobal(position))


    def update_address_tab(self):
        l = self.address_list
        item = l.currentItem()
        current_address = item.data(0, Qt.UserRole).toString() if item else None
        l.clear()
        accounts = self.wallet.get_accounts()
        if self.current_account is None:
            account_items = sorted(accounts.items())
        else:
            account_items = [(self.current_account, accounts.get(self.current_account))]
        for k, account in account_items:
            if len(accounts) > 1:
                name = self.wallet.get_account_name(k)
                c, u, x = self.wallet.get_account_balance(k)
                account_item = QTreeWidgetItem([ name, '', self.format_amount(c + u + x), ''])
                l.addTopLevelItem(account_item)
                account_item.setExpanded(self.accounts_expanded.get(k, True))
                account_item.setData(0, Qt.UserRole, k)
            else:
                account_item = l
            sequences = [0,1] if account.has_change() else [0]
            for is_change in sequences:
                if len(sequences) > 1:
                    name = _("Receiving") if not is_change else _("Change")
                    seq_item = QTreeWidgetItem( [ name, '', '', '', ''] )
                    account_item.addChild(seq_item)
                    if not is_change:
                        seq_item.setExpanded(True)
                else:
                    seq_item = account_item
                used_item = QTreeWidgetItem( [ _("Used"), '', '', '', ''] )
                used_flag = False
                addr_list = account.get_addresses(is_change)
                for address in addr_list:
                    num, is_used = self.wallet.is_used(address)
                    label = self.wallet.labels.get(address,'')
                    c, u, x = self.wallet.get_addr_balance(address)
                    balance = self.format_amount(c + u + x)
                    item = QTreeWidgetItem( [ address, label, balance, "%d"%num] )
                    item.setFont(0, QFont(MONOSPACE_FONT))
                    item.setData(0, Qt.UserRole, address)
                    item.setData(0, Qt.UserRole+1, True) # label can be edited
                    if self.wallet.is_frozen(address):
                        item.setBackgroundColor(0, QColor('lightblue'))
                    if self.wallet.is_beyond_limit(address, account, is_change):
                        item.setBackgroundColor(0, QColor('red'))
                    if is_used:
                        if not used_flag:
                            seq_item.insertChild(0, used_item)
                            used_flag = True
                        used_item.addChild(item)
                    else:
                        seq_item.addChild(item)
                    if address == current_address:
                        l.setCurrentItem(item)


    def update_contacts_tab(self):
        l = self.contacts_list
        item = l.currentItem()
        current_key = item.data(0, Qt.UserRole).toString() if item else None
        l.clear()
        for key in sorted(self.contacts.keys()):
            _type, value = self.contacts[key]
            item = QTreeWidgetItem([key, value, _type])
            item.setData(0, Qt.UserRole, key)
            l.addTopLevelItem(item)
            if key == current_key:
                l.setCurrentItem(item)
        run_hook('update_contacts_tab', l)


    def create_console_tab(self):
        from console import Console
        self.console = console = Console()
        return console


    def update_console(self):
        console = self.console
        console.history = self.config.get("console-history",[])
        console.history_index = len(console.history)

        console.updateNamespace({'wallet' : self.wallet, 'network' : self.network, 'gui':self})
        console.updateNamespace({'util' : util, 'bitcoin':bitcoin})

        c = commands.Commands(self.config, self.wallet, self.network, lambda: self.console.set_json(True))
        methods = {}
        def mkfunc(f, method):
            return lambda *args: apply( f, (method, args, self.password_dialog ))
        for m in dir(c):
            if m[0]=='_' or m in ['network','wallet']: continue
            methods[m] = mkfunc(c._run, m)

        console.updateNamespace(methods)


    def change_account(self,s):
        if s == _("All accounts"):
            self.current_account = None
        else:
            accounts = self.wallet.get_account_names()
            for k, v in accounts.items():
                if v == s:
                    self.current_account = k
        self.update_history_tab()
        self.update_status()
        self.update_address_tab()
        self.update_receive_tab()

    def create_status_bar(self):

        sb = QStatusBar()
        sb.setFixedHeight(35)
        qtVersion = qVersion()

        self.balance_label = QLabel("")
        sb.addWidget(self.balance_label)

        from version_getter import UpdateLabel
        self.updatelabel = UpdateLabel(self.config, sb)

        self.account_selector = QComboBox()
        self.account_selector.setSizeAdjustPolicy(QComboBox.AdjustToContents)
        self.connect(self.account_selector,SIGNAL("activated(QString)"),self.change_account)
        sb.addPermanentWidget(self.account_selector)

        self.search_box = QLineEdit()
        self.search_box.textChanged.connect(self.do_search)
        self.search_box.hide()
        sb.addPermanentWidget(self.search_box)

        #if (int(qtVersion[0]) >= 4 and int(qtVersion[2]) >= 7):
        #    sb.addPermanentWidget( StatusBarButton( QIcon(":icons/switchgui.png"), _("Switch to Lite Mode"), self.go_lite ) )

        self.lock_icon = QIcon()
        self.password_button = StatusBarButton( self.lock_icon, _("Password"), self.change_password_dialog )
        sb.addPermanentWidget( self.password_button )

        sb.addPermanentWidget( StatusBarButton( QIcon(":icons/preferences.png"), _("Preferences"), self.settings_dialog ) )
        self.seed_button = StatusBarButton( QIcon(":icons/seed.png"), _("Seed"), self.show_seed_dialog )
        sb.addPermanentWidget( self.seed_button )
        self.status_button = StatusBarButton( QIcon(":icons/status_disconnected.png"), _("Network"), self.run_network_dialog )
        sb.addPermanentWidget( self.status_button )
        run_hook('create_status_bar', sb)
        self.setStatusBar(sb)

    def update_lock_icon(self):
        icon = QIcon(":icons/lock.png") if self.wallet.use_encryption else QIcon(":icons/unlock.png")
        self.password_button.setIcon( icon )

    def update_buttons_on_seed(self):
        self.seed_button.setVisible(self.wallet.has_seed())
        self.password_button.setVisible(self.wallet.can_change_password())
        self.set_send_button_text()

    def change_password_dialog(self):
        from password_dialog import PasswordDialog
        d = PasswordDialog(self.wallet, self)
        d.run()
        self.update_lock_icon()

    def toggle_search(self):
        self.search_box.setHidden(not self.search_box.isHidden())
        if not self.search_box.isHidden():
            self.search_box.setFocus(1)
        else:
            self.do_search('')

    def do_search(self, t):
        i = self.tabs.currentIndex()
        if i == 0:
            self.history_list.filter(t, [1, 2, 3])  # Date, Description, Amount
        elif i == 1:
            self.invoices_list.filter(t, [0, 1, 2, 3]) # Date, Requestor, Description, Amount
        elif i == 2:
            self.receive_list.filter(t, [0, 1, 2, 3, 4]) # Date, Account, Address, Description, Amount
        elif i == 3:
            self.address_list.filter(t, [0,1, 2])  # Address, Label, Balance
        elif i == 4:
            self.contacts_list.filter(t, [0, 1])  # Key, Value


    def new_contact_dialog(self):
        d = QDialog(self)
        d.setWindowTitle(_("New Contact"))
        vbox = QVBoxLayout(d)
        vbox.addWidget(QLabel(_('New Contact') + ':'))
        grid = QGridLayout()
        line1 = QLineEdit()
        line2 = QLineEdit()
        grid.addWidget(QLabel(_("Address")), 1, 0)
        grid.addWidget(line1, 1, 1)
        grid.addWidget(QLabel(_("Name")), 2, 0)
        grid.addWidget(line2, 2, 1)

        vbox.addLayout(grid)
        vbox.addLayout(Buttons(CancelButton(d), OkButton(d)))

        if not d.exec_():
            return

        address = str(line1.text())
        label = unicode(line2.text())

        if not is_valid(address):
            QMessageBox.warning(self, _('Error'), _('Invalid Address'), _('OK'))
            return

        self.contacts[label] = ('address', address)

        self.update_contacts_tab()
        self.update_history_tab()
        self.update_completions()
        self.tabs.setCurrentIndex(3)


    @protected
    def new_account_dialog(self, password):
        dialog = QDialog(self)
        dialog.setModal(1)
        dialog.setWindowTitle(_("New Account"))
        vbox = QVBoxLayout()
        vbox.addWidget(QLabel(_('Account name')+':'))
        e = QLineEdit()
        vbox.addWidget(e)
        msg = _("Note: Newly created accounts are 'pending' until they receive litecoins.") + " " \
            + _("You will need to wait for 2 confirmations until the correct balance is displayed and more addresses are created for that account.")
        l = QLabel(msg)
        l.setWordWrap(True)
        vbox.addWidget(l)
        vbox.addLayout(Buttons(CancelButton(dialog), OkButton(dialog)))
        dialog.setLayout(vbox)
        r = dialog.exec_()
        if not r:
            return
        name = str(e.text())
        self.wallet.create_pending_account(name, password)
        self.update_address_tab()
        self.update_account_selector()
        self.tabs.setCurrentIndex(3)


    def show_master_public_keys(self):

        dialog = QDialog(self)
        dialog.setModal(1)
        dialog.setWindowTitle(_("Master Public Keys"))

        mpk_dict = self.wallet.get_master_public_keys()
        vbox = QVBoxLayout()
        # only show the combobox in case multiple accounts are available
        if len(mpk_dict) > 1:
            gb = QGroupBox(_("Master Public Keys"))
            vbox.addWidget(gb)
            group = QButtonGroup()
            first_button = None
            for key in sorted(mpk_dict.keys()):
                is_mine = self.wallet.master_private_keys.has_key(key)
                b = QRadioButton(gb)
                name = 'Self' if is_mine else 'Cosigner'
                b.setText(name + ' (%s)'%key)
                b.key = key
                group.addButton(b)
                vbox.addWidget(b)
                if not first_button:
                    first_button = b

            mpk_text = ShowQRTextEdit()
            mpk_text.setMaximumHeight(170)
            vbox.addWidget(mpk_text)

            def show_mpk(b):
                mpk = mpk_dict.get(b.key, "")
                mpk_text.setText(mpk)

            group.buttonReleased.connect(show_mpk)
            first_button.setChecked(True)
            show_mpk(first_button)
        elif len(mpk_dict) == 1:
            mpk = mpk_dict.values()[0]
            mpk_text = ShowQRTextEdit(text=mpk)
            mpk_text.setMaximumHeight(170)
            vbox.addWidget(mpk_text)

        mpk_text.addCopyButton(self.app)
        vbox.addLayout(Buttons(CloseButton(dialog)))
        dialog.setLayout(vbox)
        dialog.exec_()

    @protected
    def show_seed_dialog(self, password):
        if not self.wallet.has_seed():
            QMessageBox.information(self, _('Message'), _('This wallet has no seed'), _('OK'))
            return

        try:
            mnemonic = self.wallet.get_mnemonic(password)
        except BaseException as e:
            QMessageBox.warning(self, _('Error'), str(e), _('OK'))
            return
        from seed_dialog import SeedDialog
        d = SeedDialog(self, mnemonic, self.wallet.has_imported_keys())
        d.exec_()



    def show_qrcode(self, data, title = _("QR code")):
        if not data:
            return
        d = QRDialog(data, self, title)
        d.exec_()


    def do_protect(self, func, args):
        if self.wallet.use_encryption:
            while True:
                password = self.password_dialog()
                if not password:
                    return
                try:
                    self.wallet.check_password(password)
                    break
                except Exception as e:
                    QMessageBox.warning(self, _('Error'), str(e), _('OK'))
                    continue
        else:
            password = None

        if args != (False,):
            args = (self,) + args + (password,)
        else:
            args = (self, password)
        apply(func, args)


    def show_public_keys(self, address):
        if not address: return
        try:
            pubkey_list = self.wallet.get_public_keys(address)
        except Exception as e:
            traceback.print_exc(file=sys.stdout)
            self.show_message(str(e))
            return

        d = QDialog(self)
        d.setMinimumSize(600, 200)
        d.setModal(1)
        d.setWindowTitle(_("Public key"))
        vbox = QVBoxLayout()
        vbox.addWidget( QLabel(_("Address") + ': ' + address))
        vbox.addWidget( QLabel(_("Public key") + ':'))
        keys_e = ShowQRTextEdit(text='\n'.join(pubkey_list))
        keys_e.addCopyButton(self.app)
        vbox.addWidget(keys_e)
        vbox.addLayout(Buttons(CloseButton(d)))
        d.setLayout(vbox)
        d.exec_()

    @protected
    def show_private_key(self, address, password):
        if not address: return
        try:
            pk_list = self.wallet.get_private_key(address, password)
        except Exception as e:
            traceback.print_exc(file=sys.stdout)
            self.show_message(str(e))
            return

        d = QDialog(self)
        d.setMinimumSize(600, 200)
        d.setModal(1)
        d.setWindowTitle(_("Private key"))
        vbox = QVBoxLayout()
        vbox.addWidget( QLabel(_("Address") + ': ' + address))
        vbox.addWidget( QLabel(_("Private key") + ':'))
        keys_e = ShowQRTextEdit(text='\n'.join(pk_list))
        keys_e.addCopyButton(self.app)
        vbox.addWidget(keys_e)
        vbox.addLayout(Buttons(CloseButton(d)))
        d.setLayout(vbox)
        d.exec_()


    @protected
    def do_sign(self, address, message, signature, password):
        message = unicode(message.toPlainText())
        message = message.encode('utf-8')
        try:
            sig = self.wallet.sign_message(str(address.text()), message, password)
            signature.setText(sig)
        except Exception as e:
            self.show_message(str(e))

    def do_verify(self, address, message, signature):
        message = unicode(message.toPlainText())
        message = message.encode('utf-8')
        if bitcoin.verify_message(address.text(), str(signature.toPlainText()), message):
            self.show_message(_("Signature verified"))
        else:
            self.show_message(_("Error: wrong signature"))


    def sign_verify_message(self, address=''):
        d = QDialog(self)
        d.setModal(1)
        d.setWindowTitle(_('Sign/verify Message'))
        d.setMinimumSize(410, 290)

        layout = QGridLayout(d)

        message_e = QTextEdit()
        layout.addWidget(QLabel(_('Message')), 1, 0)
        layout.addWidget(message_e, 1, 1)
        layout.setRowStretch(2,3)

        address_e = QLineEdit()
        address_e.setText(address)
        layout.addWidget(QLabel(_('Address')), 2, 0)
        layout.addWidget(address_e, 2, 1)

        signature_e = QTextEdit()
        layout.addWidget(QLabel(_('Signature')), 3, 0)
        layout.addWidget(signature_e, 3, 1)
        layout.setRowStretch(3,1)

        hbox = QHBoxLayout()

        b = QPushButton(_("Sign"))
        b.clicked.connect(lambda: self.do_sign(address_e, message_e, signature_e))
        hbox.addWidget(b)

        b = QPushButton(_("Verify"))
        b.clicked.connect(lambda: self.do_verify(address_e, message_e, signature_e))
        hbox.addWidget(b)

        b = QPushButton(_("Close"))
        b.clicked.connect(d.accept)
        hbox.addWidget(b)
        layout.addLayout(hbox, 4, 1)
        d.exec_()


    @protected
    def do_decrypt(self, message_e, pubkey_e, encrypted_e, password):
        try:
            decrypted = self.wallet.decrypt_message(str(pubkey_e.text()), str(encrypted_e.toPlainText()), password)
            message_e.setText(decrypted)
        except BaseException as e:
            traceback.print_exc(file=sys.stdout)
            self.show_warning(str(e))


    def do_encrypt(self, message_e, pubkey_e, encrypted_e):
        message = unicode(message_e.toPlainText())
        message = message.encode('utf-8')
        try:
            encrypted = bitcoin.encrypt_message(message, str(pubkey_e.text()))
            encrypted_e.setText(encrypted)
        except BaseException as e:
            traceback.print_exc(file=sys.stdout)
            self.show_warning(str(e))


    def encrypt_message(self, address = ''):
        d = QDialog(self)
        d.setModal(1)
        d.setWindowTitle(_('Encrypt/decrypt Message'))
        d.setMinimumSize(610, 490)

        layout = QGridLayout(d)

        message_e = QTextEdit()
        layout.addWidget(QLabel(_('Message')), 1, 0)
        layout.addWidget(message_e, 1, 1)
        layout.setRowStretch(2,3)

        pubkey_e = QLineEdit()
        if address:
            pubkey = self.wallet.get_public_keys(address)[0]
            pubkey_e.setText(pubkey)
        layout.addWidget(QLabel(_('Public key')), 2, 0)
        layout.addWidget(pubkey_e, 2, 1)

        encrypted_e = QTextEdit()
        layout.addWidget(QLabel(_('Encrypted')), 3, 0)
        layout.addWidget(encrypted_e, 3, 1)
        layout.setRowStretch(3,1)

        hbox = QHBoxLayout()
        b = QPushButton(_("Encrypt"))
        b.clicked.connect(lambda: self.do_encrypt(message_e, pubkey_e, encrypted_e))
        hbox.addWidget(b)

        b = QPushButton(_("Decrypt"))
        b.clicked.connect(lambda: self.do_decrypt(message_e, pubkey_e, encrypted_e))
        hbox.addWidget(b)

        b = QPushButton(_("Close"))
        b.clicked.connect(d.accept)
        hbox.addWidget(b)

        layout.addLayout(hbox, 4, 1)
        d.exec_()


    def question(self, msg):
        return QMessageBox.question(self, _('Message'), msg, QMessageBox.Yes | QMessageBox.No, QMessageBox.No) == QMessageBox.Yes

    def show_message(self, msg):
        QMessageBox.information(self, _('Message'), msg, _('OK'))

    def show_warning(self, msg):
        QMessageBox.warning(self, _('Warning'), msg, _('OK'))

    def password_dialog(self, msg=None):
        d = QDialog(self)
        d.setModal(1)
        d.setWindowTitle(_("Enter Password"))
        pw = QLineEdit()
        pw.setEchoMode(2)
        vbox = QVBoxLayout()
        if not msg:
            msg = _('Please enter your password')
        vbox.addWidget(QLabel(msg))
        grid = QGridLayout()
        grid.setSpacing(8)
        grid.addWidget(QLabel(_('Password')), 1, 0)
        grid.addWidget(pw, 1, 1)
        vbox.addLayout(grid)
        vbox.addLayout(Buttons(CancelButton(d), OkButton(d)))
        d.setLayout(vbox)
        run_hook('password_dialog', pw, grid, 1)
        if not d.exec_(): return
        return unicode(pw.text())


    def tx_from_text(self, txt):
        "json or raw hexadecimal"
        txt = txt.strip()
        try:
            txt.decode('hex')
            is_hex = True
        except:
            is_hex = False

        if is_hex:
            try:
                return Transaction(txt)
            except:
                traceback.print_exc(file=sys.stdout)
                QMessageBox.critical(None, _("Unable to parse transaction"), _("Electrum was unable to parse your transaction"))
                return

        try:
            tx_dict = json.loads(str(txt))
            assert "hex" in tx_dict.keys()
            tx = Transaction(tx_dict["hex"])
            #if tx_dict.has_key("input_info"):
            #    input_info = json.loads(tx_dict['input_info'])
            #    tx.add_input_info(input_info)
            return tx
        except Exception:
            traceback.print_exc(file=sys.stdout)
            QMessageBox.critical(None, _("Unable to parse transaction"), _("Electrum was unable to parse your transaction"))


    def read_tx_from_qrcode(self):
        from electrum_ltc import qrscanner
        try:
            data = qrscanner.scan_qr(self.config)
        except BaseException, e:
            QMessageBox.warning(self, _('Error'), _(e), _('OK'))
            return
        if not data:
            return
        # if the user scanned a bitcoin URI
        if data.startswith("litecoin:"):
            self.pay_from_URI(data)
            return
        # else if the user scanned an offline signed tx
        # transactions are binary, but qrcode seems to return utf8...
        data = data.decode('utf8')
        z = bitcoin.base_decode(data, length=None, base=43)
        data = ''.join(chr(ord(b)) for b in z).encode('hex')
        tx = self.tx_from_text(data)
        if not tx:
            return
        self.show_transaction(tx)


    def read_tx_from_file(self):
        fileName = self.getOpenFileName(_("Select your transaction file"), "*.txn")
        if not fileName:
            return
        try:
            with open(fileName, "r") as f:
                file_content = f.read()
        except (ValueError, IOError, os.error), reason:
            QMessageBox.critical(None, _("Unable to read file or no transaction found"), _("Electrum was unable to open your transaction file") + "\n" + str(reason))

        return self.tx_from_text(file_content)


    def do_process_from_text(self):
        text = text_dialog(self, _('Input raw transaction'), _("Transaction:"), _("Load transaction"))
        if not text:
            return
        tx = self.tx_from_text(text)
        if tx:
            self.show_transaction(tx)

    def do_process_from_file(self):
        tx = self.read_tx_from_file()
        if tx:
            self.show_transaction(tx)

    def do_process_from_txid(self):
        from electrum_ltc import transaction
        txid, ok = QInputDialog.getText(self, _('Lookup transaction'), _('Transaction ID') + ':')
        if ok and txid:
            r = self.network.synchronous_get([ ('blockchain.transaction.get',[str(txid)]) ])[0]
            if r:
                tx = transaction.Transaction(r)
                if tx:
                    self.show_transaction(tx)
                else:
                    self.show_message("unknown transaction")


    @protected
    def export_privkeys_dialog(self, password):
        if self.wallet.is_watching_only():
            self.show_message(_("This is a watching-only wallet"))
            return

        try:
            self.wallet.check_password(password)
        except Exception as e:
            QMessageBox.warning(self, _('Error'), str(e), _('OK'))
            return

        d = QDialog(self)
        d.setWindowTitle(_('Private keys'))
        d.setMinimumSize(850, 300)
        vbox = QVBoxLayout(d)

        msg = "%s\n%s\n%s" % (_("WARNING: ALL your private keys are secret."),
                              _("Exposing a single private key can compromise your entire wallet!"),
                              _("In particular, DO NOT use 'redeem private key' services proposed by third parties."))
        vbox.addWidget(QLabel(msg))

        e = QTextEdit()
        e.setReadOnly(True)
        vbox.addWidget(e)

        defaultname = 'electrum-ltc-private-keys.csv'
        select_msg = _('Select file to export your private keys to')
        hbox, filename_e, csv_button = filename_field(self, self.config, defaultname, select_msg)
        vbox.addLayout(hbox)

        b = OkButton(d, _('Export'))
        b.setEnabled(False)
        vbox.addLayout(Buttons(CancelButton(d), b))

        private_keys = {}
        addresses = self.wallet.addresses(True)
        done = False
        def privkeys_thread():
            for addr in addresses:
                time.sleep(0.1)
                if done:
                    break
                private_keys[addr] = "\n".join(self.wallet.get_private_key(addr, password))
                d.emit(SIGNAL('computing_privkeys'))
            d.emit(SIGNAL('show_privkeys'))

        def show_privkeys():
            s = "\n".join( map( lambda x: x[0] + "\t"+ x[1], private_keys.items()))
            e.setText(s)
            b.setEnabled(True)

        d.connect(d, QtCore.SIGNAL('computing_privkeys'), lambda: e.setText("Please wait... %d/%d"%(len(private_keys),len(addresses))))
        d.connect(d, QtCore.SIGNAL('show_privkeys'), show_privkeys)
        threading.Thread(target=privkeys_thread).start()

        if not d.exec_():
            done = True
            return

        filename = filename_e.text()
        if not filename:
            return

        try:
            self.do_export_privkeys(filename, private_keys, csv_button.isChecked())
        except (IOError, os.error), reason:
            export_error_label = _("Electrum was unable to produce a private key-export.")
            QMessageBox.critical(None, _("Unable to create csv"), export_error_label + "\n" + str(reason))

        except Exception as e:
            self.show_message(str(e))
            return

        self.show_message(_("Private keys exported."))


    def do_export_privkeys(self, fileName, pklist, is_csv):
        with open(fileName, "w+") as f:
            if is_csv:
                transaction = csv.writer(f)
                transaction.writerow(["address", "private_key"])
                for addr, pk in pklist.items():
                    transaction.writerow(["%34s"%addr,pk])
            else:
                import json
                f.write(json.dumps(pklist, indent = 4))


    def do_import_labels(self):
        labelsFile = self.getOpenFileName(_("Open labels file"), "*.dat")
        if not labelsFile: return
        try:
            f = open(labelsFile, 'r')
            data = f.read()
            f.close()
            for key, value in json.loads(data).items():
                self.wallet.set_label(key, value)
            QMessageBox.information(None, _("Labels imported"), _("Your labels were imported from")+" '%s'" % str(labelsFile))
        except (IOError, os.error), reason:
            QMessageBox.critical(None, _("Unable to import labels"), _("Electrum was unable to import your labels.")+"\n" + str(reason))


    def do_export_labels(self):
        labels = self.wallet.labels
        try:
            fileName = self.getSaveFileName(_("Select file to save your labels"), 'electrum-ltc_labels.dat', "*.dat")
            if fileName:
                with open(fileName, 'w+') as f:
                    json.dump(labels, f)
                QMessageBox.information(None, _("Labels exported"), _("Your labels where exported to")+" '%s'" % str(fileName))
        except (IOError, os.error), reason:
            QMessageBox.critical(None, _("Unable to export labels"), _("Electrum was unable to export your labels.")+"\n" + str(reason))


    def export_history_dialog(self):
        d = QDialog(self)
        d.setWindowTitle(_('Export History'))
        d.setMinimumSize(400, 200)
        vbox = QVBoxLayout(d)
        defaultname = os.path.expanduser('~/electrum-ltc-history.csv')
        select_msg = _('Select file to export your wallet transactions to')
        hbox, filename_e, csv_button = filename_field(self, self.config, defaultname, select_msg)
        vbox.addLayout(hbox)
        vbox.addStretch(1)
        hbox = Buttons(CancelButton(d), OkButton(d, _('Export')))
        vbox.addLayout(hbox)
        run_hook('export_history_dialog', self, hbox)
        self.update()
        if not d.exec_():
            return
        filename = filename_e.text()
        if not filename:
            return
        try:
            self.do_export_history(self.wallet, filename, csv_button.isChecked())
        except (IOError, os.error), reason:
            export_error_label = _("Electrum was unable to produce a transaction export.")
            QMessageBox.critical(self, _("Unable to export history"), export_error_label + "\n" + str(reason))
            return
        QMessageBox.information(self,_("History exported"), _("Your wallet history has been successfully exported."))


    def do_export_history(self, wallet, fileName, is_csv):
        history = wallet.get_history()
        lines = []
        for item in history:
            tx_hash, confirmations, value, timestamp, balance = item
            if confirmations:
                if timestamp is not None:
                    time_string = format_time(timestamp)
                else:
                    time_string = "unknown"
            else:
                time_string = "pending"

            if value is not None:
                value_string = format_satoshis(value, True)
            else:
                value_string = '--'

            if tx_hash:
                label, is_default_label = wallet.get_label(tx_hash)
                label = label.encode('utf-8')
            else:
                label = ""

            if is_csv:
                lines.append([tx_hash, label, confirmations, value_string, time_string])
            else:
                lines.append({'txid':tx_hash, 'date':"%16s"%time_string, 'label':label, 'value':value_string})

        with open(fileName, "w+") as f:
            if is_csv:
                transaction = csv.writer(f, lineterminator='\n')
                transaction.writerow(["transaction_hash","label", "confirmations", "value", "timestamp"])
                for line in lines:
                    transaction.writerow(line)
            else:
                import json
                f.write(json.dumps(lines, indent = 4))


    def sweep_key_dialog(self):
        d = QDialog(self)
        d.setWindowTitle(_('Sweep private keys'))
        d.setMinimumSize(600, 300)

        vbox = QVBoxLayout(d)
        vbox.addWidget(QLabel(_("Enter private keys")))

        keys_e = QTextEdit()
        keys_e.setTabChangesFocus(True)
        vbox.addWidget(keys_e)

        h, address_e = address_field(self.wallet.addresses(False))
        vbox.addLayout(h)

        vbox.addStretch(1)
        button = OkButton(d, _('Sweep'))
        vbox.addLayout(Buttons(CancelButton(d), button))
        button.setEnabled(False)

        def get_address():
            addr = str(address_e.text())
            if bitcoin.is_address(addr):
                return addr

        def get_pk():
            pk = str(keys_e.toPlainText()).strip()
            if Wallet.is_private_key(pk):
                return pk.split()

        f = lambda: button.setEnabled(get_address() is not None and get_pk() is not None)
        keys_e.textChanged.connect(f)
        address_e.textChanged.connect(f)
        if not d.exec_():
            return

        fee = self.wallet.fee_per_kb
        tx = Transaction.sweep(get_pk(), self.network, get_address(), fee)
        self.show_transaction(tx)


    @protected
    def do_import_privkey(self, password):
        if not self.wallet.has_imported_keys():
            r = QMessageBox.question(None, _('Warning'), '<b>'+_('Warning') +':\n</b><br/>'+ _('Imported keys are not recoverable from seed.') + ' ' \
                                         + _('If you ever need to restore your wallet from its seed, these keys will be lost.') + '<p>' \
                                         + _('Are you sure you understand what you are doing?'), 3, 4)
            if r == 4: return

        text = text_dialog(self, _('Import private keys'), _("Enter private keys")+':', _("Import"))
        if not text: return

        text = str(text).split()
        badkeys = []
        addrlist = []
        for key in text:
            try:
                addr = self.wallet.import_key(key, password)
            except Exception as e:
                badkeys.append(key)
                continue
            if not addr:
                badkeys.append(key)
            else:
                addrlist.append(addr)
        if addrlist:
            QMessageBox.information(self, _('Information'), _("The following addresses were added") + ':\n' + '\n'.join(addrlist))
        if badkeys:
            QMessageBox.critical(self, _('Error'), _("The following inputs could not be imported") + ':\n'+ '\n'.join(badkeys))
        self.update_address_tab()
        self.update_history_tab()


    def settings_dialog(self):
        self.need_restart = False
        d = QDialog(self)
        d.setWindowTitle(_('Electrum Settings'))
        d.setModal(1)
        vbox = QVBoxLayout()
        tabs = QTabWidget()
        gui_widgets = []
        tx_widgets = []

        lang_help = _('Select which language is used in the GUI (after restart).')
        lang_label = HelpLabel(_('Language') + ':', lang_help)
        lang_combo = QComboBox()
        from electrum_ltc.i18n import languages
        lang_combo.addItems(languages.values())
        try:
            index = languages.keys().index(self.config.get("language",''))
        except Exception:
            index = 0
        lang_combo.setCurrentIndex(index)
        if not self.config.is_modifiable('language'):
            for w in [lang_combo, lang_label]: w.setEnabled(False)
        def on_lang(x):
            lang_request = languages.keys()[lang_combo.currentIndex()]
            if lang_request != self.config.get('language'):
                self.config.set_key("language", lang_request, True)
                self.need_restart = True
        lang_combo.currentIndexChanged.connect(on_lang)
        gui_widgets.append((lang_label, lang_combo))

        nz_help = _('Number of zeros displayed after the decimal point. For example, if this is set to 2, "1." will be displayed as "1.00"')
        nz_label = HelpLabel(_('Zeros after decimal point') + ':', nz_help)
        nz = QSpinBox()
        nz.setMinimum(0)
        nz.setMaximum(self.decimal_point)
        nz.setValue(self.num_zeros)
        if not self.config.is_modifiable('num_zeros'):
            for w in [nz, nz_label]: w.setEnabled(False)
        def on_nz():
            value = nz.value()
            if self.num_zeros != value:
                self.num_zeros = value
                self.config.set_key('num_zeros', value, True)
                self.update_history_tab()
                self.update_address_tab()
        nz.valueChanged.connect(on_nz)
        gui_widgets.append((nz_label, nz))

        fee_help = _('Fee per kilobyte of transaction.') + '\n' \
                   + _('Recommended value') + ': ' + self.format_amount(bitcoin.RECOMMENDED_FEE) + ' ' + self.base_unit()
        fee_label = HelpLabel(_('Transaction fee per kb') + ':', fee_help)
        fee_e = BTCAmountEdit(self.get_decimal_point)
        fee_e.setAmount(self.wallet.fee_per_kb)
        if not self.config.is_modifiable('fee_per_kb'):
            for w in [fee_e, fee_label]: w.setEnabled(False)
        def on_fee(is_done):
            self.wallet.set_fee(fee_e.get_amount() or 0, is_done)
            if not is_done:
                self.update_fee()
        fee_e.editingFinished.connect(lambda: on_fee(True))
        fee_e.textEdited.connect(lambda: on_fee(False))
        tx_widgets.append((fee_label, fee_e))

        alias_help = _('OpenAlias record, used to receive coins and to sign payment requests.')\
                     + _('The following alias providers are available:') + '\n'\
                     + '\n'.join(['https://cryptoname.co/', 'http://xmr.link']) + '\n\n'\
                     + 'For more information, see http://openalias.org'
        alias_label = HelpLabel(_('Alias') + ':', alias_help)
        alias = self.config.get('alias','')
        alias_e = QLineEdit(alias)
        def set_alias_color():
            if self.alias_info:
                alias_addr, alias_name, validated = self.alias_info
                alias_e.setStyleSheet(GREEN_BG if validated else RED_BG)
            else:
                alias_e.setStyleSheet(RED_BG)

        def on_alias_edit():
            alias_e.setStyleSheet("")
            alias = str(alias_e.text())
            self.config.set_key('alias', alias, True)
            self.fetch_alias()

        set_alias_color()
        self.connect(self, SIGNAL('alias_received'), set_alias_color)
        alias_e.editingFinished.connect(on_alias_edit)

        tx_widgets.append((alias_label, alias_e))

        units = ['LTC', 'mLTC', 'bits']
        msg = _('Base unit of your wallet.')\
              + '\n1BTC=1000mLTC.\n' \
              + _(' These settings affects the fields in the Send tab')+' '
        unit_label = HelpLabel(_('Base unit') + ':', msg)
        unit_combo = QComboBox()
        unit_combo.addItems(units)
        unit_combo.setCurrentIndex(units.index(self.base_unit()))
        def on_unit(x):
            unit_result = units[unit_combo.currentIndex()]
            if self.base_unit() == unit_result:
                return
            if unit_result == 'LTC':
                self.decimal_point = 8
            elif unit_result == 'mLTC':
                self.decimal_point = 5
            elif unit_result == 'bits':
                self.decimal_point = 2
            else:
                raise Exception('Unknown base unit')
            self.config.set_key('decimal_point', self.decimal_point, True)
            self.update_history_tab()
            self.update_receive_tab()
            self.update_address_tab()
            fee_e.setAmount(self.wallet.fee_per_kb)
            self.update_status()
        unit_combo.currentIndexChanged.connect(on_unit)
        gui_widgets.append((unit_label, unit_combo))

        block_explorers = sorted(block_explorer_info.keys())
        msg = _('Choose which online block explorer to use for functions that open a web browser')
        block_ex_label = HelpLabel(_('Online Block Explorer') + ':', msg)
        block_ex_combo = QComboBox()
        block_ex_combo.addItems(block_explorers)
        block_ex_combo.setCurrentIndex(block_explorers.index(block_explorer(self.config)))
        def on_be(x):
            be_result = block_explorers[block_ex_combo.currentIndex()]
            self.config.set_key('block_explorer', be_result, True)
        block_ex_combo.currentIndexChanged.connect(on_be)
        gui_widgets.append((block_ex_label, block_ex_combo))

        from electrum_ltc import qrscanner
        system_cameras = qrscanner._find_system_cameras()
        qr_combo = QComboBox()
        qr_combo.addItem("Default","default")
        for camera, device in system_cameras.items():
            qr_combo.addItem(camera, device)
        #combo.addItem("Manually specify a device", config.get("video_device"))
        index = qr_combo.findData(self.config.get("video_device"))
        qr_combo.setCurrentIndex(index)
        msg = _("Install the zbar package to enable this.\nOn linux, type: 'apt-get install python-zbar'")
        qr_label = HelpLabel(_('Video Device') + ':', msg)
        qr_combo.setEnabled(qrscanner.zbar is not None)
        on_video_device = lambda x: self.config.set_key("video_device", str(qr_combo.itemData(x).toString()), True)
        qr_combo.currentIndexChanged.connect(on_video_device)
        gui_widgets.append((qr_label, qr_combo))

        usechange_help = HelpButton(_('Using change addresses makes it more difficult for other people to track your transactions.'))
        usechange_cb = QCheckBox(_('Use change addresses'))
        usechange_cb.setChecked(self.wallet.use_change)
        if not self.config.is_modifiable('use_change'): usechange_cb.setEnabled(False)
        def on_usechange(x):
            usechange_result = x == Qt.Checked
            if self.wallet.use_change != usechange_result:
                self.wallet.use_change = usechange_result
                self.wallet.storage.put('use_change', self.wallet.use_change)
        usechange_cb.stateChanged.connect(on_usechange)
        tx_widgets.append((usechange_cb, None))

        showtx_cb = QCheckBox(_('Show transaction before broadcast'))
        showtx_cb.setChecked(self.show_before_broadcast())
        showtx_cb.stateChanged.connect(lambda x: self.set_show_before_broadcast(showtx_cb.isChecked()))
        showtx_help = HelpButton(_('Display the details of your transactions before broadcasting it.'))
        tx_widgets.append((showtx_cb, None))

        can_edit_fees_cb = QCheckBox(_('Set transaction fees manually'))
        can_edit_fees_cb.setChecked(self.config.get('can_edit_fees', False))
        def on_editfees(x):
            self.config.set_key('can_edit_fees', x == Qt.Checked)
            self.update_fee_edit()
        can_edit_fees_cb.stateChanged.connect(on_editfees)
        can_edit_fees_help = HelpButton(_('This option lets you edit fees in the send tab.'))
        tx_widgets.append((can_edit_fees_cb, None))

        for widgets, name in [(gui_widgets, _('Appearance')), (tx_widgets, _('Transactions'))]:
            tab = QWidget()
            grid = QGridLayout(tab)
            grid.setColumnStretch(0,1)
            for a,b in widgets:
                i = grid.rowCount()
                if b:
                    grid.addWidget(a, i, 0)
                    grid.addWidget(b, i, 1)
                else:
                    grid.addWidget(a, i, 0, 1, 2)
            tabs.addTab(tab, name)

        vbox.addWidget(tabs)
        vbox.addStretch(1)
        vbox.addLayout(Buttons(CloseButton(d)))
        d.setLayout(vbox)

        # run the dialog
        d.exec_()

        run_hook('close_settings_dialog')
        if self.need_restart:
            QMessageBox.warning(self, _('Success'), _('Please restart Electrum to activate the new GUI settings'), _('OK'))



    def run_network_dialog(self):
        if not self.network:
            QMessageBox.warning(self, _('Offline'), _('You are using Electrum in offline mode.\nRestart Electrum if you want to get connected.'), _('OK'))
            return
        NetworkDialog(self.wallet.network, self.config, self).do_exec()

    def closeEvent(self, event):
        self.config.set_key("is_maximized", self.isMaximized())
        if not self.isMaximized():
            g = self.geometry()
            self.config.set_key("winpos-qt", [g.left(),g.top(),g.width(),g.height()])
        self.config.set_key("console-history", self.console.history[-50:], True)
        self.wallet.storage.put('accounts_expanded', self.accounts_expanded)
        event.accept()


    def plugins_dialog(self):
        from electrum_ltc.plugins import plugins, descriptions, is_available, loader

        self.pluginsdialog = d = QDialog(self)
        d.setWindowTitle(_('Electrum Plugins'))
        d.setModal(1)

        vbox = QVBoxLayout(d)

        # plugins
        scroll = QScrollArea()
        scroll.setEnabled(True)
        scroll.setWidgetResizable(True)
        scroll.setMinimumSize(400,250)
        vbox.addWidget(scroll)

        w = QWidget()
        scroll.setWidget(w)
        w.setMinimumHeight(len(plugins)*35)

        grid = QGridLayout()
        grid.setColumnStretch(0,1)
        w.setLayout(grid)

        def do_toggle(cb, name, w):
            p = plugins.get(name)
            if p:
                p.disable()
                p.close()
                plugins.pop(name)
            else:
                module = loader(name)
                plugins[name] = p = module.Plugin(self.config, name)
                p.enable()
                p.wallet = self.wallet
                p.load_wallet(self.wallet, self)
                p.init_qt(self.gui_object)
            r = p.is_enabled()
            cb.setChecked(r)
            if w: w.setEnabled(r)

        def mk_toggle(cb, name, w):
            return lambda: do_toggle(cb, name, w)

        for i, descr in enumerate(descriptions):
            name = descr['name']
            p = plugins.get(name)
            try:
                cb = QCheckBox(descr['fullname'])
                cb.setEnabled(is_available(name, self.wallet))
                cb.setChecked(p is not None and p.is_enabled())
                grid.addWidget(cb, i, 0)
                if p and p.requires_settings():
                    w = p.settings_widget(self)
                    w.setEnabled(p.is_enabled())
                    grid.addWidget(w, i, 1)
                else:
                    w = None
                cb.clicked.connect(mk_toggle(cb, name, w))
                msg = descr['description']
                if descr.get('requires'):
                    msg += '\n\n' + _('Requires') + ':\n' + '\n'.join(map(lambda x: x[1], descr.get('requires')))
                grid.addWidget(HelpButton(msg), i, 2)
            except Exception:
                print_msg("Error: cannot display plugin", name)
                traceback.print_exc(file=sys.stdout)
        grid.setRowStretch(i+1,1)
        vbox.addLayout(Buttons(CloseButton(d)))
        d.exec_()

    def show_account_details(self, k):
        account = self.wallet.accounts[k]

        d = QDialog(self)
        d.setWindowTitle(_('Account Details'))
        d.setModal(1)

        vbox = QVBoxLayout(d)
        name = self.wallet.get_account_name(k)
        label = QLabel('Name: ' + name)
        vbox.addWidget(label)

        vbox.addWidget(QLabel(_('Address type') + ': ' + account.get_type()))

        vbox.addWidget(QLabel(_('Derivation') + ': ' + k))

        vbox.addWidget(QLabel(_('Master Public Key:')))

        text = QTextEdit()
        text.setReadOnly(True)
        text.setMaximumHeight(170)
        vbox.addWidget(text)
        mpk_text = '\n'.join( account.get_master_pubkeys() )
        text.setText(mpk_text)
        vbox.addLayout(Buttons(CloseButton(d)))
        d.exec_()

    @protected
    def create_csr(self, alias, challenge, password):
        from electrum_ltc import x509
        import tlslite
        xprv = self.wallet.get_master_private_key(self.wallet.root_name, password)
        _, _, _, c, k = bitcoin.deserialize_xkey(xprv)
        csr = x509.create_csr(alias, challenge, k)
        csr = tlslite.utils.pem.pem(bytearray(csr), "CERTIFICATE REQUEST")
        with open('test.csr', 'w') as f:
            f.write(csr)
        #os.system('openssl asn1parse -i -in test.csr')
        return 'test.csr'<|MERGE_RESOLUTION|>--- conflicted
+++ resolved
@@ -77,13 +77,8 @@
             apply(self.func,())
 
 
-<<<<<<< HEAD
 from electrum_ltc.paymentrequest import PR_UNPAID, PR_PAID, PR_UNKNOWN, PR_EXPIRED
-from electrum_ltc.paymentrequest import PaymentRequest, InvoiceStore, get_payment_request, make_payment_request
-=======
-from electrum.paymentrequest import PR_UNPAID, PR_PAID, PR_UNKNOWN, PR_EXPIRED
-from electrum.paymentrequest import PaymentRequest, InvoiceStore, get_payment_request
->>>>>>> da55d9ed
+from electrum_ltc.paymentrequest import PaymentRequest, InvoiceStore, get_payment_request
 
 pr_icons = {
     PR_UNPAID:":icons/unpaid.png",

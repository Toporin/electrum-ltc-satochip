--- conflicted
+++ resolved
@@ -351,13 +351,8 @@
             self.setGeometry(100, 100, 840, 400)
 
     def watching_only_changed(self):
-<<<<<<< HEAD
         title = 'Electrum-LTC %s  -  %s' % (self.wallet.electrum_version,
-                                        self.wallet.basename())
-=======
-        title = 'Electrum %s  -  %s' % (self.wallet.electrum_version,
-                                        self.wallet.basename().decode('utf8'))
->>>>>>> 05a9718b
+                                            self.wallet.basename().decode('utf8'))
         extra = [self.wallet.storage.get('wallet_type', '?')]
         if self.wallet.is_watching_only():
             self.warn_if_watching_only()

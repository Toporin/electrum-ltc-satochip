--- conflicted
+++ resolved
@@ -987,18 +987,13 @@
             return
 
         for addr, x in outputs:
-<<<<<<< HEAD
-            if addr is None or not bitcoin.is_address(addr):
-                QMessageBox.warning(self, _('Error'), _('Invalid Litecoin Address'), _('OK'))
-=======
             if addr is None:
-                QMessageBox.warning(self, _('Error'), _('Bitcoin Address is None'), _('OK'))
+                QMessageBox.warning(self, _('Error'), _('Litecoin Address is None'), _('OK'))
                 return
             if addr.startswith('OP_RETURN:'):
                 continue
             if not bitcoin.is_address(addr):
-                QMessageBox.warning(self, _('Error'), _('Invalid Bitcoin Address'), _('OK'))
->>>>>>> 2efad717
+                QMessageBox.warning(self, _('Error'), _('Invalid Litecoin Address'), _('OK'))
                 return
             if x is None:
                 QMessageBox.warning(self, _('Error'), _('Invalid Amount'), _('OK'))

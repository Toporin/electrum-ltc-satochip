--- conflicted
+++ resolved
@@ -63,19 +63,14 @@
 
     def _base_unit(self):
         p = self.decimal_point()
-<<<<<<< HEAD
-        assert p in [5,8]
-        return "LTC" if p == 8 else "mLTC"
-=======
         assert p in [2, 5, 8]
         if p == 8:
-            return 'BTC'
+            return 'LTC'
         if p == 5:
-            return 'mBTC'
+            return 'mLTC'
         if p == 2:
             return 'bits'
         raise Exception('Unknown base unit')
->>>>>>> 0511d7e7
 
     def get_amount(self):
         try:

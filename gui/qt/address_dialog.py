#!/usr/bin/env python
#
# Electrum - lightweight Bitcoin client
# Copyright (C) 2012 thomasv@gitorious
#
# Permission is hereby granted, free of charge, to any person
# obtaining a copy of this software and associated documentation files
# (the "Software"), to deal in the Software without restriction,
# including without limitation the rights to use, copy, modify, merge,
# publish, distribute, sublicense, and/or sell copies of the Software,
# and to permit persons to whom the Software is furnished to do so,
# subject to the following conditions:
#
# The above copyright notice and this permission notice shall be
# included in all copies or substantial portions of the Software.
#
# THE SOFTWARE IS PROVIDED "AS IS", WITHOUT WARRANTY OF ANY KIND,
# EXPRESS OR IMPLIED, INCLUDING BUT NOT LIMITED TO THE WARRANTIES OF
# MERCHANTABILITY, FITNESS FOR A PARTICULAR PURPOSE AND
# NONINFRINGEMENT. IN NO EVENT SHALL THE AUTHORS OR COPYRIGHT HOLDERS
# BE LIABLE FOR ANY CLAIM, DAMAGES OR OTHER LIABILITY, WHETHER IN AN
# ACTION OF CONTRACT, TORT OR OTHERWISE, ARISING FROM, OUT OF OR IN
# CONNECTION WITH THE SOFTWARE OR THE USE OR OTHER DEALINGS IN THE
# SOFTWARE.

<<<<<<< HEAD
import six
from electrum_ltc.i18n import _
=======
from electrum.i18n import _
>>>>>>> 020f0637

import PyQt5
from PyQt5.QtGui import *
from PyQt5.QtCore import *

from .util import *
from .history_list import HistoryList
from .qrtextedit import ShowQRTextEdit


class AddressDialog(WindowModalDialog):

    def __init__(self, parent, address):
        WindowModalDialog.__init__(self, parent, _("Address"))
        self.address = address
        self.parent = parent
        self.config = parent.config
        self.wallet = parent.wallet
        self.app = parent.app
        self.saved = True

        self.setMinimumWidth(700)
        vbox = QVBoxLayout()
        self.setLayout(vbox)

        vbox.addWidget(QLabel(_("Address:")))
        self.addr_e = ButtonsLineEdit(self.address)
        self.addr_e.addCopyButton(self.app)
        icon = ":icons/qrcode_white.png" if ColorScheme.dark_scheme else ":icons/qrcode.png"
        self.addr_e.addButton(icon, self.show_qr, _("Show QR Code"))
        self.addr_e.setReadOnly(True)
        vbox.addWidget(self.addr_e)

        try:
            pubkeys = self.wallet.get_public_keys(address)
        except BaseException as e:
            pubkeys = None
        if pubkeys:
            vbox.addWidget(QLabel(_("Public keys") + ':'))
            for pubkey in pubkeys:
                pubkey_e = ButtonsLineEdit(pubkey)
                pubkey_e.addCopyButton(self.app)
                vbox.addWidget(pubkey_e)

        try:
            redeem_script = self.wallet.pubkeys_to_redeem_script(pubkeys)
        except BaseException as e:
            redeem_script = None
        if redeem_script:
            vbox.addWidget(QLabel(_("Redeem Script") + ':'))
            redeem_e = ShowQRTextEdit(text=redeem_script)
            redeem_e.addCopyButton(self.app)
            vbox.addWidget(redeem_e)

        vbox.addWidget(QLabel(_("History")))
        self.hw = HistoryList(self.parent)
        self.hw.get_domain = self.get_domain
        vbox.addWidget(self.hw)

        vbox.addLayout(Buttons(CloseButton(self)))
        self.format_amount = self.parent.format_amount
        self.hw.update()

    def get_domain(self):
        return [self.address]

    def show_qr(self):
        text = self.address
        try:
            self.parent.show_qrcode(text, 'Address')
        except Exception as e:
            self.show_message(str(e))<|MERGE_RESOLUTION|>--- conflicted
+++ resolved
@@ -23,12 +23,7 @@
 # CONNECTION WITH THE SOFTWARE OR THE USE OR OTHER DEALINGS IN THE
 # SOFTWARE.
 
-<<<<<<< HEAD
-import six
 from electrum_ltc.i18n import _
-=======
-from electrum.i18n import _
->>>>>>> 020f0637
 
 import PyQt5
 from PyQt5.QtGui import *

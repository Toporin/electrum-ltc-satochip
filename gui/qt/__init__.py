#!/usr/bin/env python
#
# Electrum - lightweight Bitcoin client
# Copyright (C) 2012 thomasv@gitorious
#
# This program is free software: you can redistribute it and/or modify
# it under the terms of the GNU General Public License as published by
# the Free Software Foundation, either version 3 of the License, or
# (at your option) any later version.
#
# This program is distributed in the hope that it will be useful,
# but WITHOUT ANY WARRANTY; without even the implied warranty of
# MERCHANTABILITY or FITNESS FOR A PARTICULAR PURPOSE. See the
# GNU General Public License for more details.
#
# You should have received a copy of the GNU General Public License
# along with this program. If not, see <http://www.gnu.org/licenses/>.

<<<<<<< HEAD
import sys, time, datetime, re, threading
from electrum_ltc.i18n import _, set_language
from electrum_ltc.util import print_error, print_msg
from electrum_ltc.plugins import run_hook
=======
import sys
import time
import datetime
import re
import threading
>>>>>>> c657212e
import os.path, json, ast, traceback
import shutil
import signal

try:
    import PyQt4
except Exception:
    sys.exit("Error: Could not import PyQt4 on Linux systems, you may try 'sudo apt-get install python-qt4'")

from PyQt4.QtGui import *
from PyQt4.QtCore import *
import PyQt4.QtCore as QtCore

<<<<<<< HEAD
from electrum_ltc import WalletStorage, Wallet
from electrum_ltc.i18n import _
from electrum_ltc.bitcoin import MIN_RELAY_TX_FEE
=======
from electrum.i18n import _, set_language
from electrum.util import print_error, print_msg
from electrum.plugins import run_hook
from electrum import WalletStorage, Wallet
from electrum.bitcoin import MIN_RELAY_TX_FEE
>>>>>>> c657212e

try:
    import icons_rc
except Exception:
    sys.exit("Error: Could not import icons_rc.py, please generate it with: 'pyrcc4 icons.qrc -o gui/qt/icons_rc.py'")

from util import *
from main_window import ElectrumWindow


class OpenFileEventFilter(QObject):
    def __init__(self, windows):
        self.windows = windows
        super(OpenFileEventFilter, self).__init__()

    def eventFilter(self, obj, event):
        if event.type() == QtCore.QEvent.FileOpen:
            if len(self.windows) >= 1:
                self.windows[0].set_url(event.url().toEncoded())
                return True
        return False


class ElectrumGui:

    def __init__(self, config, network, app=None):
        set_language(config.get('language'))
        self.network = network
        self.config = config
        self.windows = []
        self.efilter = OpenFileEventFilter(self.windows)
        if app is None:
            self.app = QApplication(sys.argv)
        self.app.installEventFilter(self.efilter)


    def build_tray_menu(self):
        m = QMenu()
        m.addAction(_("Show/Hide"), self.show_or_hide)
        m.addAction(_("Dark/Light"), self.toggle_tray_icon)
        m.addSeparator()
        m.addAction(_("Exit Electrum-LTC"), self.close)
        self.tray.setContextMenu(m)

    def toggle_tray_icon(self):
        self.dark_icon = not self.dark_icon
        self.config.set_key("dark_icon", self.dark_icon, True)
        icon = QIcon(":icons/electrum_dark_icon.png") if self.dark_icon else QIcon(':icons/electrum_light_icon.png')
        self.tray.setIcon(icon)

    def show_or_hide(self):
        self.tray_activated(QSystemTrayIcon.DoubleClick)

    def tray_activated(self, reason):
        if reason == QSystemTrayIcon.DoubleClick:
            if self.current_window.isMinimized() or self.current_window.isHidden():
                self.current_window.show()
                self.current_window.raise_()
            else:
                self.current_window.hide()

    def close(self):
        self.current_window.close()



    def go_full(self):
        self.config.set_key('lite_mode', False, True)
        self.lite_window.hide()
        self.main_window.show()
        self.main_window.raise_()
        self.current_window = self.main_window

    def go_lite(self):
        self.config.set_key('lite_mode', True, True)
        self.main_window.hide()
        self.lite_window.show()
        self.lite_window.raise_()
        self.current_window = self.lite_window


    def init_lite(self):
        import lite_window
        if not self.check_qt_version():
            if self.config.get('lite_mode') is True:
                msg = "Electrum was unable to load the 'Lite GUI' because it needs Qt version >= 4.7.\nChanging your config to use the 'Classic' GUI"
                QMessageBox.warning(None, "Could not start Lite GUI.", msg)
                self.config.set_key('lite_mode', False, True)
                sys.exit(0)
            self.lite_window = None
            return

        actuator = lite_window.MiniActuator(self.main_window)
        actuator.load_theme()
        self.lite_window = lite_window.MiniWindow(actuator, self.go_full, self.config)
        driver = lite_window.MiniDriver(self.main_window, self.lite_window)



    def check_qt_version(self):
        qtVersion = qVersion()
        return int(qtVersion[0]) >= 4 and int(qtVersion[2]) >= 7


    def set_url(self, uri):
        self.current_window.pay_from_URI(uri)


    def main(self, url):

        storage = WalletStorage(self.config)
        if storage.file_exists:
            wallet = Wallet(storage)
            action = wallet.get_action()
        else:
            action = 'new'

        if action is not None:
            import installwizard
            wizard = installwizard.InstallWizard(self.config, self.network, storage)
            wallet = wizard.run(action)
            if not wallet: 
                return
        else:
            wallet.start_threads(self.network)

        # init tray
        if 1:
            self.dark_icon = self.config.get("dark_icon", False)
            icon = QIcon(":icons/electrum_dark_icon.png") if self.dark_icon else QIcon(':icons/electrum_light_icon.png')
            self.tray = QSystemTrayIcon(icon, None)
            self.tray.setToolTip('Electrum-LTC')
            self.tray.activated.connect(self.tray_activated)
            self.build_tray_menu()
            self.tray.show()
        else:
            self.tray = None

        # main window
        self.main_window = w = ElectrumWindow(self.config, self.network, self)
        self.current_window = self.main_window

        #lite window
        self.init_lite()

        # initial configuration
        if self.config.get('hide_gui') is True and self.tray.isVisible():
            self.main_window.hide()
            self.lite_window.hide()
        else:
            if self.config.get('lite_mode') is True:
                self.go_lite()
            else:
                self.go_full()

        # plugins that need to change the GUI do it here
        run_hook('init_qt', self)

        w.load_wallet(wallet)

        s = Timer()
        s.start()

        self.windows.append(w)
        if url: 
            self.set_url(url)

        w.app = self.app
        w.connect_slots(s)
        w.update_wallet()

        signal.signal(signal.SIGINT, lambda *args: self.app.quit())
        self.app.exec_()
        if self.tray:
            self.tray.hide()

        # clipboard persistence
        # see http://www.mail-archive.com/pyqt@riverbankcomputing.com/msg17328.html
        event = QtCore.QEvent(QtCore.QEvent.Clipboard)
        self.app.sendEvent(self.app.clipboard(), event)

        wallet.stop_threads()

<|MERGE_RESOLUTION|>--- conflicted
+++ resolved
@@ -16,18 +16,11 @@
 # You should have received a copy of the GNU General Public License
 # along with this program. If not, see <http://www.gnu.org/licenses/>.
 
-<<<<<<< HEAD
-import sys, time, datetime, re, threading
-from electrum_ltc.i18n import _, set_language
-from electrum_ltc.util import print_error, print_msg
-from electrum_ltc.plugins import run_hook
-=======
 import sys
 import time
 import datetime
 import re
 import threading
->>>>>>> c657212e
 import os.path, json, ast, traceback
 import shutil
 import signal
@@ -41,17 +34,11 @@
 from PyQt4.QtCore import *
 import PyQt4.QtCore as QtCore
 
-<<<<<<< HEAD
+from electrum_ltc.i18n import _, set_language
+from electrum_ltc.util import print_error, print_msg
+from electrum_ltc.plugins import run_hook
 from electrum_ltc import WalletStorage, Wallet
-from electrum_ltc.i18n import _
 from electrum_ltc.bitcoin import MIN_RELAY_TX_FEE
-=======
-from electrum.i18n import _, set_language
-from electrum.util import print_error, print_msg
-from electrum.plugins import run_hook
-from electrum import WalletStorage, Wallet
-from electrum.bitcoin import MIN_RELAY_TX_FEE
->>>>>>> c657212e
 
 try:
     import icons_rc

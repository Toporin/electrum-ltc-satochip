#!/usr/bin/env python
#
# Electrum - lightweight Bitcoin client
# Copyright (C) 2012 thomasv@gitorious
#
# This program is free software: you can redistribute it and/or modify
# it under the terms of the GNU General Public License as published by
# the Free Software Foundation, either version 3 of the License, or
# (at your option) any later version.
#
# This program is distributed in the hope that it will be useful,
# but WITHOUT ANY WARRANTY; without even the implied warranty of
# MERCHANTABILITY or FITNESS FOR A PARTICULAR PURPOSE. See the
# GNU General Public License for more details.
#
# You should have received a copy of the GNU General Public License
# along with this program. If not, see <http://www.gnu.org/licenses/>.

import sys
import os
import signal

try:
    import PyQt4
except Exception:
    sys.exit("Error: Could not import PyQt4 on Linux systems, you may try 'sudo apt-get install python-qt4'")

from PyQt4.QtGui import *
from PyQt4.QtCore import *
import PyQt4.QtCore as QtCore

<<<<<<< HEAD
from electrum_ltc.i18n import _, set_language
from electrum_ltc.plugins import run_hook
from electrum_ltc import SimpleConfig, Wallet, WalletStorage
=======
from electrum.i18n import _, set_language
from electrum.plugins import run_hook
from electrum import SimpleConfig, Wallet, WalletStorage
from electrum.paymentrequest import InvoiceStore
from electrum.contacts import Contacts
>>>>>>> ac4adbb2

try:
    import icons_rc
except Exception:
    sys.exit("Error: Could not import icons_rc.py, please generate it with: 'pyrcc4 icons.qrc -o gui/qt/icons_rc.py'")

from util import *   # * needed for plugins
from main_window import ElectrumWindow


class OpenFileEventFilter(QObject):
    def __init__(self, windows):
        self.windows = windows
        super(OpenFileEventFilter, self).__init__()

    def eventFilter(self, obj, event):
        if event.type() == QtCore.QEvent.FileOpen:
            if len(self.windows) >= 1:
                self.windows[0].pay_to_URI(event.url().toEncoded())
                return True
        return False



class ElectrumGui:

    def __init__(self, config, network, plugins):
        set_language(config.get('language'))
        self.network = network
        self.config = config
        self.plugins = plugins
        self.windows = []
        self.efilter = OpenFileEventFilter(self.windows)
        self.app = QApplication(sys.argv)
        self.app.installEventFilter(self.efilter)
        self.timer = Timer()
        # shared objects
        self.invoices = InvoiceStore(self.config)
        self.contacts = Contacts(self.config)
        # init tray
        self.dark_icon = self.config.get("dark_icon", False)
        self.tray = QSystemTrayIcon(self.tray_icon(), None)
        self.tray.setToolTip('Electrum-LTC')
        self.tray.activated.connect(self.tray_activated)
        self.build_tray_menu()
        self.tray.show()
        self.app.connect(self.app, QtCore.SIGNAL('new_window'), self.start_new_window)

    def build_tray_menu(self):
        # Avoid immediate GC of old menu when window closed via its action
        self.old_menu = self.tray.contextMenu()
        m = QMenu()
        for window in self.windows:
            submenu = m.addMenu(window.wallet.basename())
            submenu.addAction(_("Show/Hide"), window.show_or_hide)
            submenu.addAction(_("Close"), window.close)
        m.addAction(_("Dark/Light"), self.toggle_tray_icon)
        m.addSeparator()
        m.addAction(_("Exit Electrum-LTC"), self.close)
        self.tray.setContextMenu(m)

    def tray_icon(self):
        if self.dark_icon:
            return QIcon(':icons/electrum_dark_icon.png')
        else:
            return QIcon(':icons/electrum_light_icon.png')

    def toggle_tray_icon(self):
        self.dark_icon = not self.dark_icon
        self.config.set_key("dark_icon", self.dark_icon, True)
        self.tray.setIcon(self.tray_icon())

    def tray_activated(self, reason):
        if reason == QSystemTrayIcon.DoubleClick:
            if all([w.is_hidden() for w in self.windows]):
                for w in self.windows:
                    w.bring_to_top()
            else:
                for w in self.windows:
                    w.hide()

    def close(self):
        for window in self.windows:
            window.close()

    def run_wizard(self, storage, action):
        import installwizard
        if storage.file_exists and action != 'new':
            msg = _("The file '%s' contains an incompletely created wallet.")%storage.path + '\n'\
                  + _("Do you want to complete its creation now?")
            if not self.question(msg):
                if self.question(_("Do you want to delete '%s'?")%storage.path):
                    os.remove(storage.path)
                    QMessageBox.information(self, _('Warning'), _('The file was removed'), _('OK'))
                    return
                return
        wizard = installwizard.InstallWizard(self.config, self.network, storage, self)
        wizard.show()
        if action == 'new':
            action, wallet_type = wizard.restore_or_create()
        else:
            wallet_type = None
        try:
            wallet = wizard.run(action, wallet_type)
        except BaseException as e:
            traceback.print_exc(file=sys.stdout)
            QMessageBox.information(None, _('Error'), str(e), _('OK'))
            return
        return wallet

    def load_wallet_file(self, filename):
        try:
            storage = WalletStorage(filename)
        except Exception as e:
            QMessageBox.information(None, _('Error'), str(e), _('OK'))
            return
        if not storage.file_exists:
            recent = self.config.get('recently_open', [])
            if filename in recent:
                recent.remove(filename)
                self.config.set_key('recently_open', recent)
            action = 'new'
        else:
            try:
                wallet = Wallet(storage)
            except BaseException as e:
                traceback.print_exc(file=sys.stdout)
                QMessageBox.warning(None, _('Warning'), str(e), _('OK'))
                return
            action = wallet.get_action()
        # run wizard
        if action is not None:
            wallet = self.run_wizard(storage, action)
            # keep current wallet
            if not wallet:
                return
        else:
            wallet.start_threads(self.network)

        return wallet

    def get_wallet_folder(self):
        #return os.path.dirname(os.path.abspath(self.wallet.storage.path if self.wallet else self.wallet.storage.path))
        return os.path.dirname(os.path.abspath(self.config.get_wallet_path()))

    def new_wallet(self):
        import installwizard
        wallet_folder = self.get_wallet_folder()
        i = 1
        while True:
            filename = "wallet_%d"%i
            if filename in os.listdir(wallet_folder):
                i += 1
            else:
                break
        filename = line_dialog(None, _('New Wallet'), _('Enter file name') + ':', _('OK'), filename)
        if not filename:
            return
        full_path = os.path.join(wallet_folder, filename)
        storage = WalletStorage(full_path)
        if storage.file_exists:
            QMessageBox.critical(None, "Error", _("File exists"))
            return
        wizard = installwizard.InstallWizard(self.config, self.network, storage, self.app)
        action, wallet_type = wizard.restore_or_create()
        if not action:
            return
        wallet = wizard.run(action, wallet_type)
        if wallet:
            self.new_window(full_path)

    def new_window(self, path, uri=None):
        # Use a signal as can be called from daemon thread
        self.app.emit(SIGNAL('new_window'), path, uri)

    def start_new_window(self, path, uri):
        for w in self.windows:
            if w.wallet.storage.path == path:
                w.bring_to_top()
                break
        else:
            wallet = self.load_wallet_file(path)
            if not wallet:
                return
            w = ElectrumWindow(self.config, self.network, self)
            w.connect_slots(self.timer)

            # load new wallet in gui
            w.load_wallet(wallet)
            # save path
            if self.config.get('wallet_path') is None:
                self.config.set_key('gui_last_wallet', path)
            # add to recently visited
            w.update_recently_visited(path)
            w.show()
            self.windows.append(w)
            self.build_tray_menu()

        if uri:
            w.pay_to_URI(uri)

        return w

    def close_window(self, window):
        self.windows.remove(window)
        self.build_tray_menu()

    def main(self):
        self.timer.start()

        last_wallet = self.config.get('gui_last_wallet')
        if last_wallet is not None and self.config.get('wallet_path') is None:
            if os.path.exists(last_wallet):
                self.config.cmdline_options['default_wallet_path'] = last_wallet

        # main window
        self.main_window = self.start_new_window(self.config.get_wallet_path(),
                                                 self.config.get('url'))
        if not self.main_window:
            return

        # plugins interact with main window
        run_hook('init_qt', self)

        # initial configuration
        if self.config.get('hide_gui') is True and self.tray.isVisible():
            self.main_window.hide()


        signal.signal(signal.SIGINT, lambda *args: self.app.quit())

        # main loop
        self.app.exec_()

        # clipboard persistence. see http://www.mail-archive.com/pyqt@riverbankcomputing.com/msg17328.html
        event = QtCore.QEvent(QtCore.QEvent.Clipboard)
        self.app.sendEvent(self.app.clipboard(), event)

        if self.tray:
            self.tray.hide()<|MERGE_RESOLUTION|>--- conflicted
+++ resolved
@@ -29,17 +29,11 @@
 from PyQt4.QtCore import *
 import PyQt4.QtCore as QtCore
 
-<<<<<<< HEAD
 from electrum_ltc.i18n import _, set_language
 from electrum_ltc.plugins import run_hook
 from electrum_ltc import SimpleConfig, Wallet, WalletStorage
-=======
-from electrum.i18n import _, set_language
-from electrum.plugins import run_hook
-from electrum import SimpleConfig, Wallet, WalletStorage
-from electrum.paymentrequest import InvoiceStore
-from electrum.contacts import Contacts
->>>>>>> ac4adbb2
+from electrum_ltc.paymentrequest import InvoiceStore
+from electrum_ltc.contacts import Contacts
 
 try:
     import icons_rc

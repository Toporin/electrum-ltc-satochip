--- conflicted
+++ resolved
@@ -29,14 +29,9 @@
 from PyQt4.QtCore import *
 import PyQt4.QtCore as QtCore
 
-<<<<<<< HEAD
 from electrum_ltc.i18n import _, set_language
 from electrum_ltc.plugins import run_hook
-=======
-from electrum.i18n import _, set_language
-from electrum.plugins import run_hook
-from electrum import SimpleConfig, Wallet, WalletStorage
->>>>>>> 280b5c79
+from electrum_ltc import SimpleConfig, Wallet, WalletStorage
 
 try:
     import icons_rc

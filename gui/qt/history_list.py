#!/usr/bin/env python
#
# Electrum - lightweight Bitcoin client
# Copyright (C) 2015 Thomas Voegtlin
#
# Permission is hereby granted, free of charge, to any person
# obtaining a copy of this software and associated documentation files
# (the "Software"), to deal in the Software without restriction,
# including without limitation the rights to use, copy, modify, merge,
# publish, distribute, sublicense, and/or sell copies of the Software,
# and to permit persons to whom the Software is furnished to do so,
# subject to the following conditions:
#
# The above copyright notice and this permission notice shall be
# included in all copies or substantial portions of the Software.
#
# THE SOFTWARE IS PROVIDED "AS IS", WITHOUT WARRANTY OF ANY KIND,
# EXPRESS OR IMPLIED, INCLUDING BUT NOT LIMITED TO THE WARRANTIES OF
# MERCHANTABILITY, FITNESS FOR A PARTICULAR PURPOSE AND
# NONINFRINGEMENT. IN NO EVENT SHALL THE AUTHORS OR COPYRIGHT HOLDERS
# BE LIABLE FOR ANY CLAIM, DAMAGES OR OTHER LIABILITY, WHETHER IN AN
# ACTION OF CONTRACT, TORT OR OTHERWISE, ARISING FROM, OUT OF OR IN
# CONNECTION WITH THE SOFTWARE OR THE USE OR OTHER DEALINGS IN THE
# SOFTWARE.

import webbrowser
import datetime

from electrum_ltc.wallet import AddTransactionException, TX_HEIGHT_LOCAL
from .util import *
<<<<<<< HEAD
from electrum_ltc.i18n import _
from electrum_ltc.util import block_explorer_URL
from electrum_ltc.util import timestamp_to_datetime, profiler
=======
from electrum.i18n import _
from electrum.util import block_explorer_URL, profiler
>>>>>>> 649b5a72

try:
    from electrum_ltc.plot import plot_history, NothingToPlotException
except:
    plot_history = None

# note: this list needs to be kept in sync with another in kivy
TX_ICONS = [
    "warning.png",
    "warning.png",
    "unconfirmed.png",
    "unconfirmed.png",
    "offline_tx.png",
    "clock1.png",
    "clock2.png",
    "clock3.png",
    "clock4.png",
    "clock5.png",
    "confirmed.png",
]


class HistoryList(MyTreeWidget, AcceptFileDragDrop):
    filter_columns = [2, 3, 4]  # Date, Description, Amount

    def __init__(self, parent=None):
        MyTreeWidget.__init__(self, parent, self.create_menu, [], 3)
        AcceptFileDragDrop.__init__(self, ".txn")
        self.refresh_headers()
        self.setColumnHidden(1, True)
        self.start_timestamp = None
        self.end_timestamp = None
        self.years = []

    def refresh_headers(self):
        headers = ['', '', _('Date'), _('Description'), _('Amount'), _('Balance')]
        fx = self.parent.fx
        if fx and fx.show_history():
            headers.extend(['%s '%fx.ccy + _('Value')])
            headers.extend(['%s '%fx.ccy + _('Acquisition price')])
            headers.extend(['%s '%fx.ccy + _('Capital Gains')])
            self.editable_columns |= {6}
        else:
            self.editable_columns -= {6}
        self.update_headers(headers)

    def get_domain(self):
        '''Replaced in address_dialog.py'''
        return self.wallet.get_addresses()

    def on_combo(self, x):
        s = self.period_combo.itemText(x)
        if s == _('All'):
            self.start_timestamp = None
            self.end_timestamp = None
        elif s == _('Custom'):
            start_date = self.select_date()
        else:
            try:
                year = int(s)
            except:
                return
            start_date = datetime.datetime(year, 1, 1)
            end_date = datetime.datetime(year+1, 1, 1)
            self.start_timestamp = time.mktime(start_date.timetuple())
            self.end_timestamp = time.mktime(end_date.timetuple())
        self.update()

    def get_list_header(self):
        self.period_combo = QComboBox()
        self.period_combo.addItems([_('All'), _('Custom')])
        self.period_combo.activated.connect(self.on_combo)
        self.summary_button = QPushButton(_('Summary'))
        self.summary_button.pressed.connect(self.show_summary)
        self.export_button = QPushButton(_('Export'))
        self.export_button.pressed.connect(self.export_history_dialog)
        self.plot_button = QPushButton(_('Plot'))
        self.plot_button.pressed.connect(self.plot_history_dialog)
        return self.period_combo, self.summary_button, self.export_button, self.plot_button

    def select_date(self):
        h = self.summary
        d = WindowModalDialog(self, _("Custom dates"))
        d.setMinimumSize(600, 150)
        d.b = True
        d.start_date = None
        d.end_date = None
        vbox = QVBoxLayout()
        grid = QGridLayout()
        start_edit = QPushButton()
        def on_start():
            start_edit.setText('')
            d.b = True
            d.start_date = None
        start_edit.pressed.connect(on_start)
        def on_end():
            end_edit.setText('')
            d.b = False
            d.end_date = None
        end_edit = QPushButton()
        end_edit.pressed.connect(on_end)
        grid.addWidget(QLabel(_("Start date")), 0, 0)
        grid.addWidget(start_edit, 0, 1)
        grid.addWidget(QLabel(_("End date")), 1, 0)
        grid.addWidget(end_edit, 1, 1)
        def on_date(date):
            ts = time.mktime(date.toPyDate().timetuple())
            if d.b:
                d.start_date = ts
                start_edit.setText(date.toString())
            else:
                d.end_date = ts
                end_edit.setText(date.toString())
        cal = QCalendarWidget()
        cal.setGridVisible(True)
        cal.clicked[QDate].connect(on_date)
        vbox.addLayout(grid)
        vbox.addWidget(cal)
        vbox.addLayout(Buttons(OkButton(d), CancelButton(d)))
        d.setLayout(vbox)
        if d.exec_():
            self.start_timestamp = d.start_date
            self.end_timestamp = d.end_date
            self.update()

    def show_summary(self):
        h = self.summary
        start_date = h.get('start_date')
        end_date = h.get('end_date')
        if start_date is None or end_date is None:
            self.parent.show_message(_("Nothing to summarize."))
            return
        format_amount = lambda x: self.parent.format_amount(x) + ' ' + self.parent.base_unit()
        d = WindowModalDialog(self, _("Summary"))
        d.setMinimumSize(600, 150)
        vbox = QVBoxLayout()
        grid = QGridLayout()
        grid.addWidget(QLabel(_("Start")), 0, 0)
        grid.addWidget(QLabel(start_date.isoformat(' ')), 0, 1)
        grid.addWidget(QLabel(_("End")), 1, 0)
        grid.addWidget(QLabel(end_date.isoformat(' ')), 1, 1)
        grid.addWidget(QLabel(_("Initial balance")), 2, 0)
        grid.addWidget(QLabel(format_amount(h['start_balance'].value)), 2, 1)
        grid.addWidget(QLabel(str(h.get('start_fiat_balance'))), 2, 2)
        grid.addWidget(QLabel(_("Final balance")), 4, 0)
        grid.addWidget(QLabel(format_amount(h['end_balance'].value)), 4, 1)
        grid.addWidget(QLabel(str(h.get('end_fiat_balance'))), 4, 2)
        grid.addWidget(QLabel(_("Income")), 6, 0)
        grid.addWidget(QLabel(str(h.get('fiat_income'))), 6, 2)
        grid.addWidget(QLabel(_("Capital gains")), 7, 0)
        grid.addWidget(QLabel(str(h.get('capital_gains'))), 7, 2)
        grid.addWidget(QLabel(_("Unrealized gains")), 8, 0)
        grid.addWidget(QLabel(str(h.get('unrealized_gains', ''))), 8, 2)
        vbox.addLayout(grid)
        vbox.addLayout(Buttons(CloseButton(d)))
        d.setLayout(vbox)
        d.exec_()

    def plot_history_dialog(self):
        if plot_history is None:
            self.parent.show_message(
                _("Can't plot history.") + '\n' +
                _("Perhaps some dependencies are missing...") + " (matplotlib?)")
            return
        try:
            plt = plot_history(self.transactions)
            plt.show()
        except NothingToPlotException as e:
            self.parent.show_message(str(e))

    @profiler
    def on_update(self):
        self.wallet = self.parent.wallet
        fx = self.parent.fx
        r = self.wallet.get_full_history(domain=self.get_domain(), from_timestamp=self.start_timestamp, to_timestamp=self.end_timestamp, fx=fx)
        self.transactions = r['transactions']
        self.summary = r['summary']
        if not self.years and self.start_timestamp is None and self.end_timestamp is None:
            start_date = self.summary.get('start_date')
            end_date = self.summary.get('end_date')
            if start_date and end_date:
                self.years = [str(i) for i in range(start_date.year, end_date.year + 1)]
                self.period_combo.insertItems(1, self.years)
        item = self.currentItem()
        current_tx = item.data(0, Qt.UserRole) if item else None
        self.clear()
        if fx: fx.history_used_spot = False
        for tx_item in self.transactions:
            tx_hash = tx_item['txid']
            height = tx_item['height']
            conf = tx_item['confirmations']
            timestamp = tx_item['timestamp']
            value = tx_item['value'].value
            balance = tx_item['balance'].value
            label = tx_item['label']
            status, status_str = self.wallet.get_tx_status(tx_hash, height, conf, timestamp)
            has_invoice = self.wallet.invoices.paid.get(tx_hash)
            icon = QIcon(":icons/" + TX_ICONS[status])
            v_str = self.parent.format_amount(value, True, whitespaces=True)
            balance_str = self.parent.format_amount(balance, whitespaces=True)
            entry = ['', tx_hash, status_str, label, v_str, balance_str]
            fiat_value = None
            if value is not None and fx and fx.show_history():
                fiat_value = tx_item['fiat_value'].value
                value_str = fx.format_fiat(fiat_value)
                entry.append(value_str)
                # fixme: should use is_mine
                if value < 0:
                    entry.append(fx.format_fiat(tx_item['acquisition_price'].value))
                    entry.append(fx.format_fiat(tx_item['capital_gain'].value))
            item = QTreeWidgetItem(entry)
            item.setIcon(0, icon)
            item.setToolTip(0, str(conf) + " confirmation" + ("s" if conf != 1 else ""))
            if has_invoice:
                item.setIcon(3, QIcon(":icons/seal"))
            for i in range(len(entry)):
                if i>3:
                    item.setTextAlignment(i, Qt.AlignRight)
                if i!=2:
                    item.setFont(i, QFont(MONOSPACE_FONT))
            if value and value < 0:
                item.setForeground(3, QBrush(QColor("#BC1E1E")))
                item.setForeground(4, QBrush(QColor("#BC1E1E")))
            if fiat_value and not tx_item['fiat_default']:
                item.setForeground(6, QBrush(QColor("#1E1EFF")))
            if tx_hash:
                item.setData(0, Qt.UserRole, tx_hash)
            self.insertTopLevelItem(0, item)
            if current_tx == tx_hash:
                self.setCurrentItem(item)

    def on_edited(self, item, column, prior):
        '''Called only when the text actually changes'''
        key = item.data(0, Qt.UserRole)
        text = item.text(column)
        # fixme
        if column == 3:
            self.parent.wallet.set_label(key, text)
            self.update_labels()
            self.parent.update_completions()
        elif column == 6:
            self.parent.wallet.set_fiat_value(key, self.parent.fx.ccy, text)
            self.on_update()

    def on_doubleclick(self, item, column):
        if self.permit_edit(item, column):
            super(HistoryList, self).on_doubleclick(item, column)
        else:
            tx_hash = item.data(0, Qt.UserRole)
            tx = self.wallet.transactions.get(tx_hash)
            self.parent.show_transaction(tx)

    def update_labels(self):
        root = self.invisibleRootItem()
        child_count = root.childCount()
        for i in range(child_count):
            item = root.child(i)
            txid = item.data(0, Qt.UserRole)
            label = self.wallet.get_label(txid)
            item.setText(3, label)

    def update_item(self, tx_hash, height, conf, timestamp):
        status, status_str = self.wallet.get_tx_status(tx_hash, height, conf, timestamp)
        icon = QIcon(":icons/" +  TX_ICONS[status])
        items = self.findItems(tx_hash, Qt.UserRole|Qt.MatchContains|Qt.MatchRecursive, column=1)
        if items:
            item = items[0]
            item.setIcon(0, icon)
            item.setText(2, status_str)

    def create_menu(self, position):
        self.selectedIndexes()
        item = self.currentItem()
        if not item:
            return
        column = self.currentColumn()
        tx_hash = item.data(0, Qt.UserRole)
        if not tx_hash:
            return
        if column is 0:
            column_title = "ID"
            column_data = tx_hash
        else:
            column_title = self.headerItem().text(column)
            column_data = item.text(column)
        tx_URL = block_explorer_URL(self.config, 'tx', tx_hash)
        height, conf, timestamp = self.wallet.get_tx_height(tx_hash)
        tx = self.wallet.transactions.get(tx_hash)
        is_relevant, is_mine, v, fee = self.wallet.get_wallet_delta(tx)
        is_unconfirmed = height <= 0
        pr_key = self.wallet.invoices.paid.get(tx_hash)
        menu = QMenu()
        if height == TX_HEIGHT_LOCAL:
            menu.addAction(_("Remove"), lambda: self.remove_local_tx(tx_hash))
        menu.addAction(_("Copy {}").format(column_title), lambda: self.parent.app.clipboard().setText(column_data))
        for c in self.editable_columns:
            menu.addAction(_("Edit {}").format(self.headerItem().text(c)), lambda: self.editItem(item, c))
        menu.addAction(_("Details"), lambda: self.parent.show_transaction(tx))
        if is_unconfirmed and tx:
            rbf = is_mine and not tx.is_final()
            if rbf:
                menu.addAction(_("Increase fee"), lambda: self.parent.bump_fee_dialog(tx))
            else:
                child_tx = self.wallet.cpfp(tx, 0)
                if child_tx:
                    menu.addAction(_("Child pays for parent"), lambda: self.parent.cpfp(tx, child_tx))
        if pr_key:
            menu.addAction(QIcon(":icons/seal"), _("View invoice"), lambda: self.parent.show_invoice(pr_key))
        if tx_URL:
            menu.addAction(_("View on block explorer"), lambda: webbrowser.open(tx_URL))
        menu.exec_(self.viewport().mapToGlobal(position))

    def remove_local_tx(self, delete_tx):
        to_delete = {delete_tx}
        to_delete |= self.wallet.get_depending_transactions(delete_tx)
        question = _("Are you sure you want to remove this transaction?")
        if len(to_delete) > 1:
            question = _(
                "Are you sure you want to remove this transaction and {} child transactions?".format(len(to_delete) - 1)
            )
        answer = QMessageBox.question(self.parent, _("Please confirm"), question, QMessageBox.Yes, QMessageBox.No)
        if answer == QMessageBox.No:
            return
        for tx in to_delete:
            self.wallet.remove_transaction(tx)
        self.wallet.save_transactions(write=True)
        # need to update at least: history_list, utxo_list, address_list
        self.parent.need_update.set()

    def onFileAdded(self, fn):
        try:
            with open(fn) as f:
                tx = self.parent.tx_from_text(f.read())
                self.parent.save_transaction_into_wallet(tx)
        except IOError as e:
            self.parent.show_error(e)

    def export_history_dialog(self):
        d = WindowModalDialog(self, _('Export History'))
        d.setMinimumSize(400, 200)
        vbox = QVBoxLayout(d)
        defaultname = os.path.expanduser('~/electrum-ltc-history.csv')
        select_msg = _('Select file to export your wallet transactions to')
        hbox, filename_e, csv_button = filename_field(self, self.config, defaultname, select_msg)
        vbox.addLayout(hbox)
        vbox.addStretch(1)
        hbox = Buttons(CancelButton(d), OkButton(d, _('Export')))
        vbox.addLayout(hbox)
        #run_hook('export_history_dialog', self, hbox)
        self.update()
        if not d.exec_():
            return
        filename = filename_e.text()
        if not filename:
            return
        try:
            self.do_export_history(self.wallet, filename, csv_button.isChecked())
        except (IOError, os.error) as reason:
            export_error_label = _("Electrum was unable to produce a transaction export.")
            self.parent.show_critical(export_error_label + "\n" + str(reason), title=_("Unable to export history"))
            return
        self.parent.show_message(_("Your wallet history has been successfully exported."))

    def do_export_history(self, wallet, fileName, is_csv):
        history = self.transactions
        lines = []
        for item in history:
            if is_csv:
                lines.append([item['txid'], item.get('label', ''), item['confirmations'], item['value'], item['date']])
            else:
                lines.append(item)
        with open(fileName, "w+") as f:
            if is_csv:
                import csv
                transaction = csv.writer(f, lineterminator='\n')
                transaction.writerow(["transaction_hash","label", "confirmations", "value", "timestamp"])
                for line in lines:
                    transaction.writerow(line)
            else:
                from electrum_ltc.util import json_encode
                f.write(json_encode(history))<|MERGE_RESOLUTION|>--- conflicted
+++ resolved
@@ -28,14 +28,8 @@
 
 from electrum_ltc.wallet import AddTransactionException, TX_HEIGHT_LOCAL
 from .util import *
-<<<<<<< HEAD
 from electrum_ltc.i18n import _
-from electrum_ltc.util import block_explorer_URL
-from electrum_ltc.util import timestamp_to_datetime, profiler
-=======
-from electrum.i18n import _
-from electrum.util import block_explorer_URL, profiler
->>>>>>> 649b5a72
+from electrum_ltc.util import block_explorer_URL, profiler
 
 try:
     from electrum_ltc.plot import plot_history, NothingToPlotException

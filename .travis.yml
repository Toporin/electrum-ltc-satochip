--- conflicted
+++ resolved
@@ -34,13 +34,8 @@
         - sudo apt-add-repository https://dl.winehq.org/wine-builds/ubuntu/
         - sudo apt-get update -qq
         - sudo apt-get install -qq winehq-stable dirmngr gnupg2 p7zip-full mingw-w64
-<<<<<<< HEAD
       before_script: ls -lah /tmp/electrum-ltc-build
-      script: ./contrib/build-wine/build.sh
-=======
-      before_script: ls -lah /tmp/electrum-build
       script: ./contrib/build-wine/build.sh $TRAVIS_COMMIT
->>>>>>> 483a2a40
       after_success: true
     - os: osx
       language: c

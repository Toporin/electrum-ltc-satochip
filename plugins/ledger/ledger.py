--- conflicted
+++ resolved
@@ -11,12 +11,8 @@
 from electrum_ltc.transaction import Transaction
 from electrum_ltc.wallet import Standard_Wallet
 from ..hw_wallet import HW_PluginBase
-<<<<<<< HEAD
 from electrum_ltc.util import print_error, is_verbose, bfh, bh2u, versiontuple
-=======
-from electrum.util import print_error, is_verbose, bfh, bh2u, versiontuple
-from electrum.base_wizard import ScriptTypeNotSupported
->>>>>>> dae187ba
+from electrum_ltc.base_wizard import ScriptTypeNotSupported
 
 try:
     import hid

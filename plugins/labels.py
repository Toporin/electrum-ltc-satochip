from electrum_ltc.util import print_error

import httplib, urllib
import socket
import threading
import hashlib
import json
from urlparse import urlparse, parse_qs
try:
    import PyQt4
except Exception:
    sys.exit("Error: Could not import PyQt4 on Linux systems, you may try 'sudo apt-get install python-qt4'")

from PyQt4.QtGui import *
from PyQt4.QtCore import *
import PyQt4.QtCore as QtCore
import PyQt4.QtGui as QtGui
import aes
import base64
<<<<<<< HEAD
from electrum_ltc.plugins import BasePlugin, hook
from electrum_ltc.i18n import _
=======

import electrum
from electrum.plugins import BasePlugin, hook
from electrum.i18n import _
>>>>>>> 01ad103c

from electrum_ltc_gui.qt import HelpButton, EnterButton

class Plugin(BasePlugin):

    target_host = 'labelectrum.herokuapp.com'
    encode_password = None

    def fullname(self):
        return _('Label Sync')

    def description(self):
        return '%s\n\n%s%s%s' % (_("This plugin can sync your labels across multiple Electrum installs by using a remote database to save your data. Labels, transactions ids and addresses are encrypted before they are sent to the remote server. This code might increase the load of your wallet with a few microseconds as it will sync labels on each startup."), _("To get started visit"), " http://labelectrum.herokuapp.com/ ", _(" to sign up for an account."))

    def version(self):
        return "0.2.1"

    def encode(self, message):
        encrypted = electrum.bitcoin.aes_encrypt_with_iv(self.encode_password, self.iv, unicode(message))
        encoded_message = base64.b64encode(encrypted)
        return encoded_message

    def decode(self, message):
        decoded_message = electrum.bitcoin.aes_decrypt_with_iv(self.encode_password, self.iv, base64.b64decode(unicode(message)) )
        return decoded_message

    

    @hook
    def init_qt(self, gui):
        self.window = gui.main_window
        if not self.auth_token(): # First run, throw plugin settings in your face
            self.load_wallet(self.window.wallet)
            if self.settings_dialog():
                self.set_enabled(True)
                return True
            else:
                self.set_enabled(False)
                return False

    @hook
    def load_wallet(self, wallet):
        self.wallet = wallet
        mpk = self.wallet.get_master_public_key()
        self.encode_password = hashlib.sha1(mpk).digest().encode('hex')[:32]
        self.iv = hashlib.sha256(self.encode_password).digest()[:16]
        self.wallet_id = hashlib.sha256(mpk).digest().encode('hex')

        addresses = [] 
        for account in self.wallet.accounts.values():
            for address in account.get_addresses(0):
                addresses.append(address)

        self.addresses = addresses

        if self.auth_token():
            # If there is an auth token we can try to actually start syncing
            threading.Thread(target=self.do_full_pull).start()

    def auth_token(self):
        return self.config.get("plugin_label_api_key")

    def is_available(self):
        return True

    def requires_settings(self):
        return True

    @hook
    def set_label(self, item,label, changed):
        if self.encode_password is None:
            return
        if not changed:
            return 
        try:
            bundle = {"label": {"external_id": self.encode(item), "text": self.encode(label)}}
            params = json.dumps(bundle)
            connection = httplib.HTTPConnection(self.target_host)
            connection.request("POST", ("/api/wallets/%s/labels.json?auth_token=%s" % (self.wallet_id, self.auth_token())), params, {'Content-Type': 'application/json'})

            response = connection.getresponse()
            if response.reason == httplib.responses[httplib.NOT_FOUND]:
                return
            response = json.loads(response.read())
        except socket.gaierror as e:
            print_error('Error connecting to service: %s ' %  e)
            return False

    def settings_widget(self, window):
        return EnterButton(_('Settings'), self.settings_dialog)

    def settings_dialog(self):
        def check_for_api_key(api_key):
            if api_key and len(api_key) > 12:
              self.config.set_key("plugin_label_api_key", str(self.auth_token_edit.text()))
              self.upload.setEnabled(True)
              self.download.setEnabled(True)
              self.accept.setEnabled(True)
            else:
              self.upload.setEnabled(False)
              self.download.setEnabled(False)
              self.accept.setEnabled(False)

        d = QDialog()
        layout = QGridLayout(d)
        layout.addWidget(QLabel("API Key: "),0,0)

        self.auth_token_edit = QLineEdit(self.auth_token())
        self.auth_token_edit.textChanged.connect(check_for_api_key)

        layout.addWidget(QLabel("Label sync options: "),2,0)
        layout.addWidget(self.auth_token_edit, 0,1,1,2)

        decrypt_key_text =  QLineEdit(self.encode_password)
        decrypt_key_text.setReadOnly(True)
        layout.addWidget(decrypt_key_text, 1,1)
        layout.addWidget(QLabel("Decryption key: "),1,0)
        layout.addWidget(HelpButton("This key can be used on the LabElectrum website to decrypt your data in case you want to review it online."),1,2)

        self.upload = QPushButton("Force upload")
        self.upload.clicked.connect(self.full_push)
        layout.addWidget(self.upload, 2,1)

        self.download = QPushButton("Force download")
        self.download.clicked.connect(self.full_pull)
        layout.addWidget(self.download, 2,2)

        c = QPushButton(_("Cancel"))
        c.clicked.connect(d.reject)

        self.accept = QPushButton(_("Done"))
        self.accept.clicked.connect(d.accept)

        layout.addWidget(c,3,1)
        layout.addWidget(self.accept,3,2)

        check_for_api_key(self.auth_token())

        if d.exec_():
          return True
        else:
          return False


    def full_push(self):
        if self.do_full_push():
            QMessageBox.information(None, _("Labels uploaded"), _("Your labels have been uploaded."))

    def full_pull(self):
        try:
            self.do_full_pull(True)
        except BaseException as e:
            QMessageBox.information(None, _("Error"), str(e))
            return
        QMessageBox.information(None, _("Labels synchronized"), _("Your labels have been synchronized."))
        self.window.update_history_tab()
        self.window.update_completions()
        self.window.update_receive_tab()
        self.window.update_contacts_tab()

    def do_full_push(self):
        try:
            bundle = {"labels": {}}
            for key, value in self.wallet.labels.iteritems():
                try:
                    encoded_key = self.encode(key)
                except:
                    print_error('cannot encode', repr(key))
                    continue
                try:
                    encoded_value = self.encode(value)
                except:
                    print_error('cannot encode', repr(value))
                    continue
                bundle["labels"][encoded_key] = encoded_value

            params = json.dumps(bundle)
            connection = httplib.HTTPConnection(self.target_host)
            connection.request("POST", ("/api/wallets/%s/labels/batch.json?auth_token=%s" % (self.wallet_id, self.auth_token())), params, {'Content-Type': 'application/json'})

            response = connection.getresponse()
            if response.reason == httplib.responses[httplib.NOT_FOUND]:
                return
            try:
                response = json.loads(response.read())
            except ValueError as e:
                return False

            if "error" in response:
                QMessageBox.warning(None, _("Error"),_("Could not sync labels: %s" % response["error"]))
                return False

            return True
        except socket.gaierror as e:
            print_error('Error connecting to service: %s ' %  e)
            return False

    def do_full_pull(self, force = False):
        connection = httplib.HTTPConnection(self.target_host)
        connection.request("GET", ("/api/wallets/%s/labels.json?auth_token=%s" % (self.wallet_id, self.auth_token())),"", {'Content-Type': 'application/json'})
        response = connection.getresponse()
        if response.reason == httplib.responses[httplib.NOT_FOUND]:
            return
        response = json.loads(response.read())
        if "error" in response:
            raise BaseException(_("Could not sync labels: %s" % response["error"]))

        for label in response:
            try:
                key = self.decode(label["external_id"])
            except:
                continue
            try:
                value = self.decode(label["text"])
            except:
                continue
            try:
                json.dumps(key)
                json.dumps(value)
            except:
                print_error('error: no json', key)
                continue
            if force or not self.wallet.labels.get(key):
                self.wallet.labels[key] = value
        self.wallet.storage.put('labels', self.wallet.labels)
        print_error("received labels")<|MERGE_RESOLUTION|>--- conflicted
+++ resolved
@@ -17,15 +17,10 @@
 import PyQt4.QtGui as QtGui
 import aes
 import base64
-<<<<<<< HEAD
+
+import electrum_ltc as electrum
 from electrum_ltc.plugins import BasePlugin, hook
 from electrum_ltc.i18n import _
-=======
-
-import electrum
-from electrum.plugins import BasePlugin, hook
-from electrum.i18n import _
->>>>>>> 01ad103c
 
 from electrum_ltc_gui.qt import HelpButton, EnterButton
 

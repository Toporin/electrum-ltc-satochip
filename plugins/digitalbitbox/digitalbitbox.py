# ----------------------------------------------------------------------------------
# Electrum plugin for the Digital Bitbox hardware wallet by Shift Devices AG
# digitalbitbox.com
#

try:
    import electrum_ltc as electrum
    from electrum_ltc.bitcoin import TYPE_ADDRESS, push_script, var_int, msg_magic, Hash, verify_message, pubkey_from_signature, point_to_ser, public_key_to_p2pkh, EncodeAES, DecodeAES, MyVerifyingKey
    from electrum_ltc.bitcoin import serialize_xpub, deserialize_xpub
    from electrum_ltc.transaction import Transaction
    from electrum_ltc.i18n import _
    from electrum_ltc.keystore import Hardware_KeyStore
    from ..hw_wallet import HW_PluginBase
<<<<<<< HEAD
    from electrum_ltc.util import print_error, to_string, UserCancelled
=======
    from electrum.util import print_error, to_string, UserCancelled
    from electrum.base_wizard import ScriptTypeNotSupported
>>>>>>> 453cc263

    import time
    import hid
    import json
    import math
    import binascii
    import struct
    import hashlib
    import requests
    import base64
    import os
    import sys
    from ecdsa.ecdsa import generator_secp256k1
    from ecdsa.util import sigencode_der
    from ecdsa.curves import SECP256k1
    DIGIBOX = True
except ImportError as e:
    DIGIBOX = False



# ----------------------------------------------------------------------------------
# USB HID interface
#

def to_hexstr(s):
    return binascii.hexlify(s).decode('ascii')

class DigitalBitbox_Client():

    def __init__(self, plugin, hidDevice):
        self.plugin = plugin
        self.dbb_hid = hidDevice
        self.opened = True
        self.password = None
        self.isInitialized = False
        self.setupRunning = False
        self.usbReportSize = 64 # firmware > v2.0.0


    def close(self):
        if self.opened:
            try:
                self.dbb_hid.close()
            except:
                pass
        self.opened = False


    def timeout(self, cutoff):
        pass


    def label(self):
        return " "


    def is_pairable(self):
        return True


    def is_initialized(self):
        return self.dbb_has_password()


    def is_paired(self):
        return self.password is not None

    def _get_xpub(self, bip32_path):
        if self.check_device_dialog():
            return self.hid_send_encrypt(b'{"xpub": "%s"}' % bip32_path.encode('utf8'))


    def get_xpub(self, bip32_path, xtype):
        assert xtype in ('standard', 'p2wpkh-p2sh')
        reply = self._get_xpub(bip32_path)
        if reply:
            xpub = reply['xpub']
            # Change type of xpub to the requested type. The firmware
            # only ever returns the standard type, but it is agnostic
            # to the type when signing.
            if xtype != 'standard':
                _, depth, fingerprint, child_number, c, cK = deserialize_xpub(xpub)
                xpub = serialize_xpub(xtype, c, cK, depth, fingerprint, child_number)
            return xpub
        else:
            raise BaseException('no reply')


    def dbb_has_password(self):
        reply = self.hid_send_plain(b'{"ping":""}')
        if 'ping' not in reply:
            raise Exception('Device communication error. Please unplug and replug your Digital Bitbox.')
        if reply['ping'] == 'password':
            return True
        return False


    def stretch_key(self, key):
        import pbkdf2, hmac
        return binascii.hexlify(pbkdf2.PBKDF2(key, b'Digital Bitbox', iterations = 20480, macmodule = hmac, digestmodule = hashlib.sha512).read(64))


    def backup_password_dialog(self):
        msg = _("Enter the password used when the backup was created:")
        while True:
            password = self.handler.get_passphrase(msg, False)
            if password is None:
                return None
            if len(password) < 4:
                msg = _("Password must have at least 4 characters.\r\n\r\nEnter password:")
            elif len(password) > 64:
                msg = _("Password must have less than 64 characters.\r\n\r\nEnter password:")
            else:
                return password.encode('utf8')


    def password_dialog(self, msg):
        while True:
            password = self.handler.get_passphrase(msg, False)
            if password is None:
                return False
            if len(password) < 4:
                msg = _("Password must have at least 4 characters.\r\n\r\nEnter password:")
            elif len(password) > 64:
                msg = _("Password must have less than 64 characters.\r\n\r\nEnter password:")
            else:
                self.password = password.encode('utf8')
                return True


    def check_device_dialog(self):
        # Set password if fresh device
        if self.password is None and not self.dbb_has_password():
            if not self.setupRunning:
                return False # A fresh device cannot connect to an existing wallet
            msg = _("An uninitialized Digital Bitbox is detected. " \
                    "Enter a new password below.\r\n\r\n REMEMBER THE PASSWORD!\r\n\r\n" \
                    "You cannot access your coins or a backup without the password.\r\n" \
                    "A backup is saved automatically when generating a new wallet.")
            if self.password_dialog(msg):
                reply = self.hid_send_plain(b'{"password":"' + self.password + b'"}')
            else:
                return False

        # Get password from user if not yet set
        msg = _("Enter your Digital Bitbox password:")
        while self.password is None:
            if not self.password_dialog(msg):
                return False
            reply = self.hid_send_encrypt(b'{"led":"blink"}')
            if 'error' in reply:
                self.password = None
                if reply['error']['code'] == 109:
                    msg = _("Incorrect password entered.\r\n\r\n"  \
                            + reply['error']['message'] + "\r\n\r\n" \
                            "Enter your Digital Bitbox password:")
                else:
                    # Should never occur
                    msg = _("Unexpected error occurred.\r\n\r\n"  \
                            + reply['error']['message'] + "\r\n\r\n" \
                            "Enter your Digital Bitbox password:")

        # Initialize device if not yet initialized
        if not self.setupRunning:
            self.isInitialized = True # Wallet exists. Electrum code later checks if the device matches the wallet
        elif not self.isInitialized:
            reply = self.hid_send_encrypt(b'{"device":"info"}')
            if reply['device']['id'] != "":
                self.recover_or_erase_dialog() # Already seeded
            else:
                self.seed_device_dialog() # Seed if not initialized
            self.mobile_pairing_dialog()
        return self.isInitialized


    def recover_or_erase_dialog(self):
        msg = _("The Digital Bitbox is already seeded. Choose an option:\n")
        choices = [
            (_("Create a wallet using the current seed")),
            (_("Load a wallet from the micro SD card (the current seed is overwritten)")),
            (_("Erase the Digital Bitbox"))
        ]
        try:
            reply = self.handler.win.query_choice(msg, choices)
        except Exception:
            return # Back button pushed
        if reply == 2:
            self.dbb_erase()
        elif reply == 1:
            if not self.dbb_load_backup():
                return
        else:
            if self.hid_send_encrypt(b'{"device":"info"}')['device']['lock']:
                raise Exception("Full 2FA enabled. This is not supported yet.")
            # Use existing seed
        self.isInitialized = True


    def seed_device_dialog(self):
        msg = _("Choose how to initialize your Digital Bitbox:\n")
        choices = [
            (_("Generate a new random wallet")),
            (_("Load a wallet from the micro SD card"))
        ]
        try:
            reply = self.handler.win.query_choice(msg, choices)
        except Exception:
            return # Back button pushed
        if reply == 0:
            self.dbb_generate_wallet()
        else:
            if not self.dbb_load_backup(show_msg=False):
                return
        self.isInitialized = True

    def mobile_pairing_dialog(self):
        dbb_user_dir = None
        if sys.platform == 'darwin':
            dbb_user_dir = os.path.join(os.environ.get("HOME", ""), "Library", "Application Support", "DBB")
        elif sys.platform == 'win32':
            dbb_user_dir = os.path.join(os.environ["APPDATA"], "DBB")
        else:
            dbb_user_dir = os.path.join(os.environ["HOME"], ".dbb")

        if not dbb_user_dir:
            return

        try:
            with open(os.path.join(dbb_user_dir, "config.dat")) as f:
                dbb_config = json.load(f)
        except (FileNotFoundError, json.JSONDecodeError):
            return

        if 'encryptionprivkey' not in dbb_config or 'comserverchannelid' not in dbb_config:
            return

        choices = [
            _('Do not pair'),
            _('Import pairing from the digital bitbox desktop app'),
        ]
        try:
            reply = self.handler.win.query_choice(_('Mobile pairing options'), choices)
        except Exception:
            return # Back button pushed

        if reply == 0:
            if self.plugin.is_mobile_paired():
                del self.plugin.digitalbitbox_config['encryptionprivkey']
                del self.plugin.digitalbitbox_config['comserverchannelid']
        elif reply == 1:
            # import pairing from dbb app
            self.plugin.digitalbitbox_config['encryptionprivkey'] = dbb_config['encryptionprivkey']
            self.plugin.digitalbitbox_config['comserverchannelid'] = dbb_config['comserverchannelid']
        self.plugin.config.set_key('digitalbitbox', self.plugin.digitalbitbox_config)

    def dbb_generate_wallet(self):
        key = self.stretch_key(self.password)
        filename = ("Electrum-LTC-" + time.strftime("%Y-%m-%d-%H-%M-%S") + ".pdf").encode('utf8')
        msg = b'{"seed":{"source": "create", "key": "%s", "filename": "%s", "entropy": "%s"}}' % (key, filename, b'Digital Bitbox Electrum Plugin')
        reply = self.hid_send_encrypt(msg)
        if 'error' in reply:
            raise Exception(reply['error']['message'])


    def dbb_erase(self):
        self.handler.show_message(_("Are you sure you want to erase the Digital Bitbox?\r\n\r\n" \
                                    "To continue, touch the Digital Bitbox's light for 3 seconds.\r\n\r\n" \
                                    "To cancel, briefly touch the light or wait for the timeout."))
        hid_reply = self.hid_send_encrypt(b'{"reset":"__ERASE__"}')
        self.handler.finished()
        if 'error' in hid_reply:
            raise Exception(hid_reply['error']['message'])
        else:
            self.password = None
            raise Exception('Device erased')


    def dbb_load_backup(self, show_msg=True):
        backups = self.hid_send_encrypt(b'{"backup":"list"}')
        if 'error' in backups:
            raise Exception(backups['error']['message'])
        try:
            f = self.handler.win.query_choice(_("Choose a backup file:"), backups['backup'])
        except Exception:
            return False # Back button pushed
        key = self.backup_password_dialog()
        if key is None:
            raise Exception('Canceled by user')
        key = self.stretch_key(key)
        if show_msg:
            self.handler.show_message(_("Loading backup...\r\n\r\n" \
                                        "To continue, touch the Digital Bitbox's light for 3 seconds.\r\n\r\n" \
                                        "To cancel, briefly touch the light or wait for the timeout."))
        msg = b'{"seed":{"source": "backup", "key": "%s", "filename": "%s"}}' % (key, backups['backup'][f].encode('utf8'))
        hid_reply = self.hid_send_encrypt(msg)
        self.handler.finished()
        if 'error' in hid_reply:
            raise Exception(hid_reply['error']['message'])
        return True


    def hid_send_frame(self, data):
        HWW_CID = 0xFF000000
        HWW_CMD = 0x80 + 0x40 + 0x01
        data_len = len(data)
        seq = 0;
        idx = 0;
        write = []
        while idx < data_len:
            if idx == 0:
                # INIT frame
                write = data[idx : idx + min(data_len, self.usbReportSize - 7)]
                self.dbb_hid.write(b'\0' + struct.pack(">IBH", HWW_CID, HWW_CMD, data_len & 0xFFFF) + write + b'\xEE' * (self.usbReportSize - 7 - len(write)))
            else:
                # CONT frame
                write = data[idx : idx + min(data_len, self.usbReportSize - 5)]
                self.dbb_hid.write(b'\0' + struct.pack(">IB", HWW_CID, seq) + write + b'\xEE' * (self.usbReportSize - 5 - len(write)))
                seq += 1
            idx += len(write)


    def hid_read_frame(self):
        # INIT response
        read = bytearray(self.dbb_hid.read(self.usbReportSize))
        cid = ((read[0] * 256 + read[1]) * 256 + read[2]) * 256 + read[3]
        cmd = read[4]
        data_len = read[5] * 256 + read[6]
        data = read[7:]
        idx = len(read) - 7;
        while idx < data_len:
            # CONT response
            read = bytearray(self.dbb_hid.read(self.usbReportSize))
            data += read[5:]
            idx += len(read) - 5
        return data


    def hid_send_plain(self, msg):
        reply = ""
        try:
            serial_number = self.dbb_hid.get_serial_number_string()
            if "v2.0." in serial_number or "v1." in serial_number:
                hidBufSize = 4096
                self.dbb_hid.write('\0' + msg + '\0' * (hidBufSize - len(msg)))
                r = bytearray()
                while len(r) < hidBufSize:
                    r += bytearray(self.dbb_hid.read(hidBufSize))
            else:
                self.hid_send_frame(msg)
                r = self.hid_read_frame()
            r = r.rstrip(b' \t\r\n\0')
            r = r.replace(b"\0", b'')
            r = to_string(r, 'utf8')
            reply = json.loads(r)
        except Exception as e:
            print_error('Exception caught ' + str(e))
        return reply


    def hid_send_encrypt(self, msg):
        reply = ""
        try:
            secret = Hash(self.password)
            msg = EncodeAES(secret, msg)
            reply = self.hid_send_plain(msg)
            if 'ciphertext' in reply:
                reply = DecodeAES(secret, ''.join(reply["ciphertext"]))
                reply = to_string(reply, 'utf8')
                reply = json.loads(reply)
            if 'error' in reply:
                self.password = None
        except Exception as e:
            print_error('Exception caught ' + str(e))
        return reply



# ----------------------------------------------------------------------------------
#
#

class DigitalBitbox_KeyStore(Hardware_KeyStore):
    hw_type = 'digitalbitbox'
    device = 'DigitalBitbox'


    def __init__(self, d):
        Hardware_KeyStore.__init__(self, d)
        self.force_watching_only = False
        self.maxInputs = 14 # maximum inputs per single sign command


    def get_derivation(self):
        return str(self.derivation)


    def is_p2pkh(self):
        return self.derivation.startswith("m/44'/")


    def give_error(self, message, clear_client = False):
        if clear_client:
            self.client = None
        raise Exception(message)


    def decrypt_message(self, pubkey, message, password):
        raise RuntimeError(_('Encryption and decryption are currently not supported for %s') % self.device)


    def sign_message(self, sequence, message, password):
        sig = None
        try:
            message = message.encode('utf8')
            inputPath = self.get_derivation() + "/%d/%d" % sequence
            msg_hash = Hash(msg_magic(message))
            inputHash = to_hexstr(msg_hash)
            hasharray = []
            hasharray.append({'hash': inputHash, 'keypath': inputPath})
            hasharray = json.dumps(hasharray)

            msg = b'{"sign":{"meta":"sign message", "data":%s}}' % hasharray.encode('utf8')

            dbb_client = self.plugin.get_client(self)

            if not dbb_client.is_paired():
                raise Exception("Could not sign message.")

            reply = dbb_client.hid_send_encrypt(msg)
            self.handler.show_message(_("Signing message ...\r\n\r\n" \
                                        "To continue, touch the Digital Bitbox's blinking light for 3 seconds.\r\n\r\n" \
                                        "To cancel, briefly touch the blinking light or wait for the timeout."))
            reply = dbb_client.hid_send_encrypt(msg) # Send twice, first returns an echo for smart verification (not implemented)
            self.handler.finished()

            if 'error' in reply:
                raise Exception(reply['error']['message'])

            if 'sign' not in reply:
                raise Exception("Could not sign message.")

            if 'recid' in reply['sign'][0]:
                # firmware > v2.1.1
                sig = bytes([27 + int(reply['sign'][0]['recid'], 16) + 4]) + binascii.unhexlify(reply['sign'][0]['sig'])
                pk, compressed = pubkey_from_signature(sig, msg_hash)
                pk = point_to_ser(pk.pubkey.point, compressed)
                addr = public_key_to_p2pkh(pk)
                if verify_message(addr, sig, message) is False:
                    raise Exception("Could not sign message")
            elif 'pubkey' in reply['sign'][0]:
                # firmware <= v2.1.1
                for i in range(4):
                    sig = bytes([27 + i + 4]) + binascii.unhexlify(reply['sign'][0]['sig'])
                    try:
                        addr = public_key_to_p2pkh(binascii.unhexlify(reply['sign'][0]['pubkey']))
                        if verify_message(addr, sig, message):
                            break
                    except Exception:
                        continue
                else:
                    raise Exception("Could not sign message")


        except BaseException as e:
            self.give_error(e)
        return sig


    def sign_transaction(self, tx, password):
        if tx.is_complete():
            return

        try:
            p2pkhTransaction = True
            derivations = self.get_tx_derivations(tx)
            inputhasharray = []
            hasharray = []
            pubkeyarray = []

            # Build hasharray from inputs
            for i, txin in enumerate(tx.inputs()):
                if txin['type'] == 'coinbase':
                    self.give_error("Coinbase not supported") # should never happen

                if txin['type'] != 'p2pkh':
                    p2pkhTransaction = False

                for x_pubkey in txin['x_pubkeys']:
                    if x_pubkey in derivations:
                        index = derivations.get(x_pubkey)
                        inputPath = "%s/%d/%d" % (self.get_derivation(), index[0], index[1])
                        inputHash = Hash(binascii.unhexlify(tx.serialize_preimage(i)))
                        hasharray_i = {'hash': to_hexstr(inputHash), 'keypath': inputPath}
                        hasharray.append(hasharray_i)
                        inputhasharray.append(inputHash)
                        break
                else:
                    self.give_error("No matching x_key for sign_transaction") # should never happen

            # Build pubkeyarray from outputs
            for _type, address, amount in tx.outputs():
                assert _type == TYPE_ADDRESS
                info = tx.output_info.get(address)
                if info is not None:
                    index, xpubs, m = info
                    changePath = self.get_derivation() + "/%d/%d" % index
                    changePubkey = self.derive_pubkey(index[0], index[1])
                    pubkeyarray_i = {'pubkey': changePubkey, 'keypath': changePath}
                    pubkeyarray.append(pubkeyarray_i)

            # Special serialization of the unsigned transaction for
            # the mobile verification app.
            # At the moment, verification only works for p2pkh transactions.
            if p2pkhTransaction:
                class CustomTXSerialization(Transaction):
                    @classmethod
                    def input_script(self, txin, estimate_size=False):
                        if txin['type'] == 'p2pkh':
                            return Transaction.get_preimage_script(txin)
                        if txin['type'] == 'p2sh':
                            # Multisig verification has partial support, but is disabled. This is the
                            # expected serialization though, so we leave it here until we activate it.
                            return '00' + push_script(Transaction.get_preimage_script(txin))
                        raise Exception("unsupported type %s" % txin['type'])
                tx_dbb_serialized = CustomTXSerialization(tx.serialize()).serialize()
            else:
                # We only need this for the signing echo / verification.
                tx_dbb_serialized = None

            # Build sign command
            dbb_signatures = []
            steps = math.ceil(1.0 * len(hasharray) / self.maxInputs)
            for step in range(int(steps)):
                hashes = hasharray[step * self.maxInputs : (step + 1) * self.maxInputs]

                msg = {
                    "sign": {
                        "data": hashes,
                        "checkpub": pubkeyarray,
                    },
                }
                if tx_dbb_serialized is not None:
                    msg["sign"]["meta"] = to_hexstr(Hash(tx_dbb_serialized))
                msg = json.dumps(msg).encode('ascii')
                dbb_client = self.plugin.get_client(self)

                if not dbb_client.is_paired():
                    raise Exception("Could not sign transaction.")

                reply = dbb_client.hid_send_encrypt(msg)
                if 'error' in reply:
                    raise Exception(reply['error']['message'])

                if 'echo' not in reply:
                    raise Exception("Could not sign transaction.")

                if self.plugin.is_mobile_paired() and tx_dbb_serialized is not None:
                    reply['tx'] = tx_dbb_serialized
                    self.plugin.comserver_post_notification(reply)

                if steps > 1:
                    self.handler.show_message(_("Signing large transaction. Please be patient ...\r\n\r\n" \
                                                "To continue, touch the Digital Bitbox's blinking light for 3 seconds. " \
                                                "(Touch " + str(step + 1) + " of " + str(int(steps)) + ")\r\n\r\n" \
                                                "To cancel, briefly touch the blinking light or wait for the timeout.\r\n\r\n"))
                else:
                    self.handler.show_message(_("Signing transaction ...\r\n\r\n" \
                                                "To continue, touch the Digital Bitbox's blinking light for 3 seconds.\r\n\r\n" \
                                                "To cancel, briefly touch the blinking light or wait for the timeout."))

                # Send twice, first returns an echo for smart verification
                reply = dbb_client.hid_send_encrypt(msg)
                self.handler.finished()

                if 'error' in reply:
                    if reply["error"].get('code') in (600, 601):
                        # aborted via LED short touch or timeout
                        raise UserCancelled()
                    raise Exception(reply['error']['message'])

                if 'sign' not in reply:
                    raise Exception("Could not sign transaction.")

                dbb_signatures.extend(reply['sign'])

            # Fill signatures
            if len(dbb_signatures) != len(tx.inputs()):
                raise Exception("Incorrect number of transactions signed.") # Should never occur
            for i, txin in enumerate(tx.inputs()):
                num = txin['num_sig']
                for pubkey in txin['pubkeys']:
                    signatures = list(filter(None, txin['signatures']))
                    if len(signatures) == num:
                        break # txin is complete
                    ii = txin['pubkeys'].index(pubkey)
                    signed = dbb_signatures[i]
                    if 'recid' in signed:
                        # firmware > v2.1.1
                        recid = int(signed['recid'], 16)
                        s = binascii.unhexlify(signed['sig'])
                        h = inputhasharray[i]
                        pk = MyVerifyingKey.from_signature(s, recid, h, curve = SECP256k1)
                        pk = to_hexstr(point_to_ser(pk.pubkey.point, True))
                    elif 'pubkey' in signed:
                        # firmware <= v2.1.1
                        pk = signed['pubkey']
                    if pk != pubkey:
                        continue
                    sig_r = int(signed['sig'][:64], 16)
                    sig_s = int(signed['sig'][64:], 16)
                    sig = sigencode_der(sig_r, sig_s, generator_secp256k1.order())
                    txin['signatures'][ii] = to_hexstr(sig) + '01'
                    tx._inputs[i] = txin
        except UserCancelled:
            raise
        except BaseException as e:
            self.give_error(e, True)
        else:
            print_error("Transaction is_complete", tx.is_complete())
            tx.raw = tx.serialize()


class DigitalBitboxPlugin(HW_PluginBase):

    libraries_available = DIGIBOX
    keystore_class = DigitalBitbox_KeyStore
    client = None
    DEVICE_IDS = [
                   (0x03eb, 0x2402) # Digital Bitbox
                 ]

    def __init__(self, parent, config, name):
        HW_PluginBase.__init__(self, parent, config, name)
        if self.libraries_available:
            self.device_manager().register_devices(self.DEVICE_IDS)

        self.digitalbitbox_config = self.config.get('digitalbitbox', {})


    def get_dbb_device(self, device):
        dev = hid.device()
        dev.open_path(device.path)
        return dev


    def create_client(self, device, handler):
        if device.interface_number == 0 or device.usage_page == 0xffff:
            self.handler = handler
            client = self.get_dbb_device(device)
            if client is not None:
                client = DigitalBitbox_Client(self, client)
            return client
        else:
            return None


    def setup_device(self, device_info, wizard):
        devmgr = self.device_manager()
        device_id = device_info.device.id_
        client = devmgr.client_by_id(device_id)
        client.handler = self.create_handler(wizard)
        client.setupRunning = True
        client.get_xpub("m/44'/0'", 'standard')


    def is_mobile_paired(self):
        return 'encryptionprivkey' in self.digitalbitbox_config


    def comserver_post_notification(self, payload):
        assert self.is_mobile_paired(), "unexpected mobile pairing error"
        url = 'https://digitalbitbox.com/smartverification/index.php'
        key_s = base64.b64decode(self.digitalbitbox_config['encryptionprivkey'])
        args = 'c=data&s=0&dt=0&uuid=%s&pl=%s' % (
            self.digitalbitbox_config['comserverchannelid'],
            EncodeAES(key_s, json.dumps(payload).encode('ascii')).decode('ascii'),
        )
        try:
            requests.post(url, args)
        except Exception as e:
            self.handler.show_error(str(e))


    def get_xpub(self, device_id, derivation, xtype, wizard):
        if xtype not in ('standard', 'p2wpkh-p2sh'):
            raise ScriptTypeNotSupported(_('This type of script is not supported with the Digital Bitbox.'))
        devmgr = self.device_manager()
        client = devmgr.client_by_id(device_id)
        client.handler = self.create_handler(wizard)
        client.check_device_dialog()
        xpub = client.get_xpub(derivation, xtype)
        return xpub


    def get_client(self, keystore, force_pair=True):
        devmgr = self.device_manager()
        handler = keystore.handler
        with devmgr.hid_lock:
            client = devmgr.client_for_keystore(self, handler, keystore, force_pair)
        if client is not None:
            client.check_device_dialog()
        return client<|MERGE_RESOLUTION|>--- conflicted
+++ resolved
@@ -11,12 +11,8 @@
     from electrum_ltc.i18n import _
     from electrum_ltc.keystore import Hardware_KeyStore
     from ..hw_wallet import HW_PluginBase
-<<<<<<< HEAD
     from electrum_ltc.util import print_error, to_string, UserCancelled
-=======
-    from electrum.util import print_error, to_string, UserCancelled
-    from electrum.base_wizard import ScriptTypeNotSupported
->>>>>>> 453cc263
+    from electrum_ltc.base_wizard import ScriptTypeNotSupported
 
     import time
     import hid

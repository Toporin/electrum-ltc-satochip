--- conflicted
+++ resolved
@@ -255,21 +255,15 @@
         return EncodeBase58Check(xpub)
 
     def get_master_public_key(self):
-<<<<<<< HEAD
-        if not self.mpk:
-            self.mpk = self.get_public_key("44'/2'")
-        return self.mpk
-=======
         try:
             if not self.mpk:
                 self.get_client() # prompt for the PIN if necessary
                 if not self.check_proper_device():
                     self.give_error('Wrong device or password')        
-                self.mpk = self.get_public_key("44'/0'")
+                self.mpk = self.get_public_key("44'/2'")
             return self.mpk
         except Exception, e:
             self.give_error(e, True)        
->>>>>>> 6c6293c7
 
     def i4b(self, x):
         return pack('>I', x)

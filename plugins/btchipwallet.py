from PyQt4.Qt import QApplication, QMessageBox, QDialog, QVBoxLayout, QLabel, QThread, SIGNAL
import PyQt4.QtCore as QtCore
from binascii import unhexlify
from binascii import hexlify
from struct import pack,unpack
from sys import stderr
from time import sleep
from base64 import b64encode, b64decode

<<<<<<< HEAD
import electrum_ltc as electrum
from electrum_ltc_gui.qt.password_dialog import make_password_dialog, run_password_dialog
from electrum_ltc_gui.qt.util import ok_cancel_buttons
from electrum_ltc.account import BIP32_Account
from electrum_ltc.bitcoin import EncodeBase58Check, DecodeBase58Check, public_key_to_bc_address, bc_address_to_hash_160
from electrum_ltc.i18n import _
from electrum_ltc.plugins import BasePlugin, hook
from electrum_ltc.transaction import deserialize
from electrum_ltc.wallet import NewWallet

from electrum_ltc.util import format_satoshis
=======
import electrum
from electrum_gui.qt.password_dialog import make_password_dialog, run_password_dialog
from electrum_gui.qt.util import ok_cancel_buttons
from electrum.account import BIP32_Account
from electrum.bitcoin import EncodeBase58Check, DecodeBase58Check, public_key_to_bc_address, bc_address_to_hash_160
from electrum.i18n import _
from electrum.plugins import BasePlugin, hook
from electrum.transaction import deserialize
from electrum.wallet import BIP32_HD_Wallet

from electrum.util import format_satoshis
>>>>>>> 3ae1e80a
import hashlib

try:
    from usb.core import USBError
    from btchip.btchipComm import getDongle, DongleWait
    from btchip.btchip import btchip
    from btchip.btchipUtils import compress_public_key,format_transaction, get_regular_input_script
    from btchip.bitcoinTransaction import bitcoinTransaction
    from btchip.btchipPersoWizard import StartBTChipPersoDialog
    from btchip.btchipFirmwareWizard import checkFirmware, updateFirmware
    from btchip.btchipException import BTChipException
    BTCHIP = True
    BTCHIP_DEBUG = False
except ImportError:
    BTCHIP = False

class Plugin(BasePlugin):

    def fullname(self):
        return 'BTChip Wallet'

    def description(self):
        return 'Provides support for BTChip hardware wallet\n\nRequires github.com/btchip/btchip-python'

    def __init__(self, gui, name):
        BasePlugin.__init__(self, gui, name)
        self._is_available = self._init()
        self.wallet = None
        if self._is_available:
            electrum.wallet.wallet_types.append(('hardware', 'btchip', _("BTChip wallet"), BTChipWallet))

    def _init(self):
        return BTCHIP

    def is_available(self):        
        if not self._is_available:
            return False
        if not self.wallet:
            return False
        if self.wallet.storage.get('wallet_type') != 'btchip':
            return False
        return True

    def set_enabled(self, enabled):
        self.wallet.storage.put('use_' + self.name, enabled)

    def is_enabled(self):
        if not self.is_available():
            return False
        if self.wallet.has_seed():
            return False
        return True

    def enable(self):
        return BasePlugin.enable(self)

    def btchip_is_connected(self):
        try:
            self.wallet.get_client().getFirmwareVersion()
        except:
            return False
        return True

    @hook
    def load_wallet(self, wallet):
        if self.btchip_is_connected():
            if not self.wallet.check_proper_device():
                QMessageBox.information(self.window, _('Error'), _("This wallet does not match your BTChip device"), _('OK'))
                self.wallet.force_watching_only = True
        else:
            QMessageBox.information(self.window, _('Error'), _("BTChip device not detected.\nContinuing in watching-only mode."), _('OK'))
            self.wallet.force_watching_only = True
    
    @hook
    def installwizard_restore(self, wizard, storage):
        if storage.get('wallet_type') != 'btchip':
            return
        wallet = BTChipWallet(storage)
        try:
            wallet.create_main_account(None)
        except BaseException as e:
            QMessageBox.information(None, _('Error'), str(e), _('OK'))
            return
        return wallet

    @hook
    def send_tx(self, tx):
        tx.error = None
        try:
            self.wallet.sign_transaction(tx, None)
        except Exception as e:
            tx.error = str(e)

class BTChipWallet(BIP32_HD_Wallet):
    wallet_type = 'btchip'
    root_derivation = "m/44'/0'"

    def __init__(self, storage):
        BIP32_HD_Wallet.__init__(self, storage)
        self.transport = None
        self.client = None
        self.mpk = None
        self.device_checked = False
        self.signing = False
        self.force_watching_only = False

    def give_error(self, message, clear_client = False):
        if not self.signing:
            QMessageBox.warning(QDialog(), _('Warning'), _(message), _('OK'))
        else:
            self.signing = False
        if clear_client and self.client is not None:
            self.client.bad = True
            self.device_checked = False
        raise Exception(message)                

    def get_action(self):
        if not self.accounts:
            return 'create_accounts'

    def can_create_accounts(self):
        return True

    def can_change_password(self):
        return False

    def is_watching_only(self):
        return self.force_watching_only

    def get_client(self, noPin=False):
        if not BTCHIP:
            self.give_error('please install github.com/btchip/btchip-python')

        aborted = False
        if not self.client or self.client.bad:
            try:
                d = getDongle(BTCHIP_DEBUG)
                d.setWaitImpl(DongleWaitQT(d))
                self.client = btchip(d)
                firmware = self.client.getFirmwareVersion()['version'].split(".")
                if (not checkFirmware(firmware)) or (int(firmware[0]) <> 1) or (int(firmware[1]) <> 4) or (int(firmware[2]) < 9):                    
                    d.close()
                    try:
                        updateFirmware()
                    except Exception, e:
                        aborted = True
                        raise e
                    d = getDongle(BTCHIP_DEBUG)
                    d.setWaitImpl(DongleWaitQT(d))
                    self.client = btchip(d)                    
                try:
                    self.client.getOperationMode()
                except BTChipException, e:
                    if (e.sw == 0x6985):
                        d.close()
                        dialog = StartBTChipPersoDialog()                        
                        dialog.exec_()
                        # Then fetch the reference again  as it was invalidated
                        d = getDongle(BTCHIP_DEBUG)
                        d.setWaitImpl(DongleWaitQT(d))
                        self.client = btchip(d)
                    else:
                        raise e
                if not noPin:                    
                    # Immediately prompts for the PIN
                    remaining_attempts = self.client.getVerifyPinRemainingAttempts()                    
                    if remaining_attempts <> 1:
                        msg = "Enter your BTChip PIN - remaining attempts : " + str(remaining_attempts)
                    else:
                        msg = "Enter your BTChip PIN - WARNING : LAST ATTEMPT. If the PIN is not correct, the dongle will be wiped."
                    confirmed, p, pin = self.password_dialog(msg)                
                    if not confirmed:
                        aborted = True
                        raise Exception('Aborted by user - please unplug the dongle and plug it again before retrying')
                    pin = pin.encode()                   
                    self.client.verifyPin(pin)

            except BTChipException, e:
                try:
                    self.client.dongle.close()
                except:
                    pass
                self.client = None                
                if (e.sw == 0x6faa):
                    raise Exception("Dongle is temporarily locked - please unplug it and replug it again")                    
                if ((e.sw & 0xFFF0) == 0x63c0):
                    raise Exception("Invalid PIN - please unplug the dongle and plug it again before retrying")
                raise e
            except Exception, e:
                try:                 
                    self.client.dongle.close()
                except:
                    pass                
                self.client = None                                
                if not aborted:
                    raise Exception("Could not connect to your BTChip dongle. Please verify access permissions, PIN, or unplug the dongle and plug it again")
                else:
                    raise e
            self.client.bad = False
            self.device_checked = False
            self.proper_device = False
        return self.client

    def address_id(self, address):
        account_id, (change, address_index) = self.get_address_index(address)
        return "44'/2'/%s'/%d/%d" % (account_id, change, address_index)

    def create_main_account(self, password):
        self.create_account('Main account', None) #name, empty password

    def derive_xkeys(self, root, derivation, password):
        derivation = derivation.replace(self.root_name,"44'/2'/")
        xpub = self.get_public_key(derivation)
        return xpub, None

    def get_private_key(self, address, password):
        return []

    def get_public_key(self, bip32_path):
        # S-L-O-W - we don't handle the fingerprint directly, so compute it manually from the previous node        
        # This only happens once so it's bearable
        self.get_client() # prompt for the PIN before displaying the dialog if necessary        
        waitDialog.start("Computing master public key")
        try:            
            splitPath = bip32_path.split('/')
            fingerprint = 0        
            if len(splitPath) > 1:
                prevPath = "/".join(splitPath[0:len(splitPath) - 1])
                nodeData = self.get_client().getWalletPublicKey(prevPath)
                publicKey = compress_public_key(nodeData['publicKey'])
                h = hashlib.new('ripemd160')
                h.update(hashlib.sha256(publicKey).digest())
                fingerprint = unpack(">I", h.digest()[0:4])[0]            
            nodeData = self.get_client().getWalletPublicKey(bip32_path)
            publicKey = compress_public_key(nodeData['publicKey'])
            depth = len(splitPath)
            lastChild = splitPath[len(splitPath) - 1].split('\'')
            if len(lastChild) == 1:
                childnum = int(lastChild[0])
            else:
                childnum = 0x80000000 | int(lastChild[0])        
            xpub = "0488B21E".decode('hex') + chr(depth) + self.i4b(fingerprint) + self.i4b(childnum) + str(nodeData['chainCode']) + str(publicKey)
        except Exception, e:
            self.give_error(e, True)
        finally:
            waitDialog.emit(SIGNAL('dongle_done'))

        return EncodeBase58Check(xpub)

    def get_master_public_key(self):
        try:
            if not self.mpk:
<<<<<<< HEAD
                self.get_client() # prompt for the PIN if necessary
                if not self.check_proper_device():
                    self.give_error('Wrong device or password')        
                self.mpk = self.get_public_key("44'/2'")
=======
                self.mpk = self.get_public_key("44'/0'")
>>>>>>> 3ae1e80a
            return self.mpk
        except Exception, e:
            self.give_error(e, True)        

    def i4b(self, x):
        return pack('>I', x)

    def add_keypairs(self, tx, keypairs, password):
        #do nothing - no priv keys available
        pass

    def decrypt_message(self, pubkey, message, password):
        self.give_error("Not supported")

    def sign_message(self, address, message, password):
        use2FA = False
        self.signing = True
        self.get_client() # prompt for the PIN before displaying the dialog if necessary
        if not self.check_proper_device():
            self.give_error('Wrong device or password')        
        address_path = self.address_id(address)
        waitDialog.start("Signing Message ...")
        try:
            info = self.get_client().signMessagePrepare(address_path, message)
            pin = ""
            if info['confirmationNeeded']:                
                # TODO : handle different confirmation types. For the time being only supports keyboard 2FA
                use2FA = True
                confirmed, p, pin = self.password_dialog()
                if not confirmed:
                    raise Exception('Aborted by user')
                pin = pin.encode()
                self.client.bad = True
                self.device_checked = False
                self.get_client(True)
            signature = self.get_client().signMessageSign(pin)
        except Exception, e:
            if e.sw == 0x6a80:
                self.give_error("Unfortunately, this message cannot be signed by BTChip. Only alphanumerical messages shorter than 140 characters are supported. Please remove any extra characters (tab, carriage return) and retry.")
            else:                
                self.give_error(e, True)
        finally:
            if waitDialog.waiting:
                waitDialog.emit(SIGNAL('dongle_done'))
        self.client.bad = use2FA
        self.signing = False

        # Parse the ASN.1 signature

        rLength = signature[3]
        r = signature[4 : 4 + rLength]
        sLength = signature[4 + rLength + 1]
        s = signature[4 + rLength + 2:]
        if rLength == 33:
            r = r[1:]
        if sLength == 33:
            s = s[1:]
        r = str(r)
        s = str(s)

        # And convert it

        return b64encode(chr(27 + 4 + (signature[0] & 0x01)) + r + s) 

    def sign_transaction(self, tx, password):
        if tx.is_complete():
            return
        if tx.error:
            raise BaseException(tx.error)
        self.signing = True        
        inputs = []
        inputsPaths = []
        pubKeys = []
        trustedInputs = []
        redeemScripts = []        
        signatures = []
        preparedTrustedInputs = []
        changePath = "" 
        changeAmount = None
        output = None
        outputAmount = None
        use2FA = False
        pin = ""
        # Fetch inputs of the transaction to sign
        for txinput in tx.inputs:
            if ('is_coinbase' in txinput and txinput['is_coinbase']):
                self.give_error("Coinbase not supported")     # should never happen
            inputs.append([ self.transactions[txinput['prevout_hash']].raw, 
                             txinput['prevout_n'] ])        
            address = txinput['address']
            inputsPaths.append(self.address_id(address))
            pubKeys.append(self.get_public_keys(address))

        # Recognize outputs - only one output and one change is authorized
        if len(tx.outputs) > 2: # should never happen
            self.give_error("Transaction with more than 2 outputs not supported")
        for type, address, amount in tx.outputs:        
            assert type == 'address'
            if self.is_change(address):
                changePath = self.address_id(address)
                changeAmount = amount
            else:
                if output <> None: # should never happen
                    self.give_error("Multiple outputs with no change not supported")
                output = address
                outputAmount = amount

        self.get_client() # prompt for the PIN before displaying the dialog if necessary
        if not self.check_proper_device():
            self.give_error('Wrong device or password')

        waitDialog.start("Signing Transaction ...")
        try:
            # Get trusted inputs from the original transactions
            for utxo in inputs:
                txtmp = bitcoinTransaction(bytearray(utxo[0].decode('hex')))            
                trustedInputs.append(self.get_client().getTrustedInput(txtmp, utxo[1]))
                # TODO : Support P2SH later
                redeemScripts.append(txtmp.outputs[utxo[1]].script)
            # Sign all inputs
            firstTransaction = True
            inputIndex = 0
            while inputIndex < len(inputs):
                self.get_client().startUntrustedTransaction(firstTransaction, inputIndex, 
                trustedInputs, redeemScripts[inputIndex])
                outputData = self.get_client().finalizeInput(output, format_satoshis(outputAmount), 
                format_satoshis(self.get_tx_fee(tx)), changePath)
                if firstTransaction:
                    transactionOutput = outputData['outputData']
                if outputData['confirmationNeeded']:                
                    use2FA = True
                    # TODO : handle different confirmation types. For the time being only supports keyboard 2FA
                    waitDialog.emit(SIGNAL('dongle_done'))
                    confirmed, p, pin = self.password_dialog()
                    if not confirmed:
                        raise Exception('Aborted by user')
                    pin = pin.encode()
                    self.client.bad = True
                    self.device_checked = False
                    self.get_client(True)
                    waitDialog.start("Signing ...")
                else:
                    # Sign input with the provided PIN
                    inputSignature = self.get_client().untrustedHashSign(inputsPaths[inputIndex],
                    pin)
                    inputSignature[0] = 0x30 # force for 1.4.9+
                    signatures.append(inputSignature)
                    inputIndex = inputIndex + 1
                firstTransaction = False
        except Exception, e:
            self.give_error(e, True)
        finally:
            if waitDialog.waiting:
                waitDialog.emit(SIGNAL('dongle_done'))

        # Reformat transaction
        inputIndex = 0
        while inputIndex < len(inputs):
            # TODO : Support P2SH later
            inputScript = get_regular_input_script(signatures[inputIndex], pubKeys[inputIndex][0].decode('hex'))        
            preparedTrustedInputs.append([ trustedInputs[inputIndex]['value'], inputScript ])
            inputIndex = inputIndex + 1
        updatedTransaction = format_transaction(transactionOutput, preparedTrustedInputs)
        updatedTransaction = hexlify(updatedTransaction)
        tx.update(updatedTransaction)
        self.client.bad = use2FA
        self.signing = False

    def check_proper_device(self):
        pubKey = DecodeBase58Check(self.master_public_keys["x/0'"])[45:]
        if not self.device_checked:
            waitDialog.start("Checking device")
            try:
                nodeData = self.get_client().getWalletPublicKey("44'/2'/0'")
            except Exception, e:
                self.give_error(e, True)
            finally:
                waitDialog.emit(SIGNAL('dongle_done'))
            pubKeyDevice = compress_public_key(nodeData['publicKey'])
            self.device_checked = True
            if pubKey != pubKeyDevice:
                self.proper_device = False
            else:
                self.proper_device = True

        return self.proper_device

    def password_dialog(self, msg=None):
        if not msg:
            msg = _("Do not enter your device PIN here !\r\n\r\n" \
                    "Your BTChip wants to talk to you and tell you a unique second factor code.\r\n" \
                    "For this to work, please open a text editor (on a different computer / device if you believe this computer is compromised) and put your cursor into it, unplug your BTChip and plug it back in.\r\n" \
                    "It should show itself to your computer as a keyboard and output the second factor along with a summary of the transaction it is signing into the text-editor.\r\n\r\n" \
                    "Check that summary and then enter the second factor code here.\r\n" \
                    "Before clicking OK, re-plug the device once more (unplug it and plug it again if you read the second factor code on the same computer)")
        d = QDialog()
        d.setModal(1)
        d.setLayout( make_password_dialog(d, None, msg, False) )
        return run_password_dialog(d, None, None)

class DongleWaitingDialog(QThread):
    def __init__(self):
        QThread.__init__(self)
        self.waiting = False

    def start(self, message):
        self.d = QDialog()
        self.d.setModal(1)
        self.d.setWindowTitle('Please Wait')
        self.d.setWindowFlags(self.d.windowFlags() | QtCore.Qt.WindowStaysOnTopHint)
        l = QLabel(message)
        vbox = QVBoxLayout(self.d)
        vbox.addWidget(l)
        self.d.show()
        if not self.waiting:
            self.waiting = True
            self.d.connect(waitDialog, SIGNAL('dongle_done'), self.stop)

    def stop(self):
        self.d.hide()
        self.waiting = False

if BTCHIP:
    waitDialog = DongleWaitingDialog()

    # Tickle the UI a bit while waiting
    class DongleWaitQT(DongleWait):
        def __init__(self, dongle):
            self.dongle = dongle

        def waitFirstResponse(self, timeout):
            customTimeout = 0
            while customTimeout < timeout:
                try:
                    response = self.dongle.waitFirstResponse(200)
                    return response
                except USBError, e:
                    if e.backend_error_code == -7:
                        QApplication.processEvents()
                        customTimeout = customTimeout + 100
                        pass
                    else:
                        raise e
            raise e<|MERGE_RESOLUTION|>--- conflicted
+++ resolved
@@ -7,7 +7,6 @@
 from time import sleep
 from base64 import b64encode, b64decode
 
-<<<<<<< HEAD
 import electrum_ltc as electrum
 from electrum_ltc_gui.qt.password_dialog import make_password_dialog, run_password_dialog
 from electrum_ltc_gui.qt.util import ok_cancel_buttons
@@ -16,22 +15,9 @@
 from electrum_ltc.i18n import _
 from electrum_ltc.plugins import BasePlugin, hook
 from electrum_ltc.transaction import deserialize
-from electrum_ltc.wallet import NewWallet
+from electrum_ltc.wallet import BIP32_HD_Wallet
 
 from electrum_ltc.util import format_satoshis
-=======
-import electrum
-from electrum_gui.qt.password_dialog import make_password_dialog, run_password_dialog
-from electrum_gui.qt.util import ok_cancel_buttons
-from electrum.account import BIP32_Account
-from electrum.bitcoin import EncodeBase58Check, DecodeBase58Check, public_key_to_bc_address, bc_address_to_hash_160
-from electrum.i18n import _
-from electrum.plugins import BasePlugin, hook
-from electrum.transaction import deserialize
-from electrum.wallet import BIP32_HD_Wallet
-
-from electrum.util import format_satoshis
->>>>>>> 3ae1e80a
 import hashlib
 
 try:
@@ -127,7 +113,7 @@
 
 class BTChipWallet(BIP32_HD_Wallet):
     wallet_type = 'btchip'
-    root_derivation = "m/44'/0'"
+    root_derivation = "m/44'/2'"
 
     def __init__(self, storage):
         BIP32_HD_Wallet.__init__(self, storage)
@@ -284,14 +270,7 @@
     def get_master_public_key(self):
         try:
             if not self.mpk:
-<<<<<<< HEAD
-                self.get_client() # prompt for the PIN if necessary
-                if not self.check_proper_device():
-                    self.give_error('Wrong device or password')        
                 self.mpk = self.get_public_key("44'/2'")
-=======
-                self.mpk = self.get_public_key("44'/0'")
->>>>>>> 3ae1e80a
             return self.mpk
         except Exception, e:
             self.give_error(e, True)        

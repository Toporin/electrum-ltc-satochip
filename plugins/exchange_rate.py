--- conflicted
+++ resolved
@@ -10,82 +10,24 @@
 import traceback
 from decimal import Decimal
 
-<<<<<<< HEAD
 from electrum_ltc.bitcoin import COIN
 from electrum_ltc.plugins import BasePlugin, hook
 from electrum_ltc.i18n import _
-from electrum_ltc.util import ThreadJob
+from electrum_ltc.util import print_error, ThreadJob, timestamp_to_datetime
+from electrum_ltc.util import format_satoshis
 from electrum_ltc_gui.qt.util import *
 from electrum_ltc_gui.qt.amountedit import AmountEdit
-
-
-EXCHANGES = ["Bit2C",
-             "BitcoinVenezuela",
-             "Bitfinex",
-             "BTC-e",
-             "BTCChina",
-             "CaVirtEx",
-             "GoCoin",
-             "HitBTC",
-             "Kraken",
-             "OKCoin"]
-
-EXCH_SUPPORT_HIST = [("BitcoinVenezuela", "ARS"),
-                     ("BitcoinVenezuela", "EUR"),
-                     ("BitcoinVenezuela", "USD"),
-                     ("BitcoinVenezuela", "VEF"),
-                     ("Kraken", "EUR"),
-                     ("Kraken", "USD")]
-
-class Exchanger(ThreadJob):
-
-    def __init__(self, parent):
-        self.parent = parent
-=======
-from electrum.bitcoin import COIN
-from electrum.plugins import BasePlugin, hook
-from electrum.i18n import _
-from electrum.util import print_error, ThreadJob, timestamp_to_datetime
-from electrum.util import format_satoshis
-from electrum_gui.qt.util import *
-from electrum_gui.qt.amountedit import AmountEdit
 
 class ExchangeBase:
     def __init__(self, sig):
         self.history = {}
->>>>>>> 76465aa6
         self.quotes = {}
         self.sig = sig
 
     def get_json(self, site, get_string):
-<<<<<<< HEAD
-        resp = requests.request('GET', 'https://' + site + get_string, verify=False, headers={"User-Agent":"Electrum"})
-        return resp.json()
-
-    def update_rate(self):
-        update_rates = {
-            "Bit2C": self.update_b2c,
-            "BitcoinVenezuela": self.update_bv,
-            "Bitfinex": self.update_bf,
-            "BTC-e": self.update_be,
-            "BTCChina": self.update_CNY,
-            "CaVirtEx": self.update_cv,
-            "GoCoin": self.update_gc,
-            "HitBTC": self.update_hb,
-            "Kraken": self.update_kk,
-            "OKCoin": self.update_ok,
-        }
-        try:
-            rates = update_rates[self.parent.exchange]()
-        except Exception as e:
-            self.parent.print_error(e)
-            rates = {}
-        self.quotes = rates
-        self.parent.set_currencies(rates)
-        self.parent.refresh_fields()
-=======
         response = requests.request('GET', 'https://' + site + get_string,
-                                    headers={'User-Agent' : 'Electrum'})
+                                    headers={'User-Agent' : 'Electrum'},
+                                    verify=False)
         return response.json()
 
     def print_error(self, *msg):
@@ -120,122 +62,89 @@
         return self.history.get(ccy, {}).get(d_t.strftime('%Y-%m-%d'))
 
 
-class BitcoinAverage(ExchangeBase):
+class Bit2C(ExchangeBase):
     def update(self, ccy):
-        json = self.get_json('api.bitcoinaverage.com', '/ticker/global/all')
-        return dict([(r, Decimal(jsonresp[r]['last']))
-                     for r in json if r != 'timestamp'])
+        json = self.get_json('www.bit2c.co.il', '/Exchanges/LTCNIS/Ticker.json')
+        return {'NIS': Decimal(json['ll'])}
 
 class BitcoinVenezuela(ExchangeBase):
     def get_rates(self, ccy):
         json = self.get_json('api.bitcoinvenezuela.com', '/')
-        return dict([(r, Decimal(json['BTC'][r]))
-                     for r in json['BTC']])
+        return dict([(r, Decimal(json['LTC'][r]))
+                     for r in json['LTC']])
 
     def history_ccys(self):
         return ['ARS', 'EUR', 'USD', 'VEF']
 
     def historical_rates(self, ccy):
-        return self.get_json('api.bitcoinvenezuela.com',
-                             "/historical/index.php?coin=BTC")[ccy +'_BTC']
-
-class BTCParalelo(ExchangeBase):
-    def get_rates(self, ccy):
-        json = self.get_json('btcparalelo.com', '/api/price')
-        return {'VEF': Decimal(json['price'])}
-
-class Bitcurex(ExchangeBase):
-    def get_rates(self, ccy):
-        json = self.get_json('pln.bitcurex.com', '/data/ticker.json')
-        pln_price = json['last']
-        return {'PLN': Decimal(pln_price)}
-
-class Bitmarket(ExchangeBase):
-    def get_rates(self, ccy):
-        json = self.get_json('www.bitmarket.pl', '/json/BTCPLN/ticker.json')
-        return {'PLN': Decimal(json['last'])}
-
-class BitPay(ExchangeBase):
-    def get_rates(self, ccy):
-        json = self.get_json('bitpay.com', '/api/rates')
-        return dict([(r['code'], Decimal(r['rate'])) for r in json])
-
-class Blockchain(ExchangeBase):
-    def get_rates(self, ccy):
-        json = self.get_json('blockchain.info', '/ticker')
-        return dict([(r, Decimal(json[r]['15m'])) for r in json])
+        json = self.get_json('api.bitcoinvenezuela.com',
+                             '/historical/index.php?coin=LTC')
+        history = json[ccy +'_LTC']
+        self.set_history(ccy, history)
+
+class Bitfinex(ExchangeBase):
+    def get_rates(self, ccy):
+        json = self.get_json('api.bitfinex.com', '/v1/pubticker/ltcusd')
+        return {'USD': Decimal(json['last_price'])}
 
 class BTCChina(ExchangeBase):
     def get_rates(self, ccy):
-        json = self.get_json('data.btcchina.com', '/data/ticker')
+        json = self.get_json('data.btcchina.com', '/data/ticker?market=ltccny')
         return {'CNY': Decimal(json['ticker']['last'])}
 
+class BTCe(ExchangeBase):
+    def get_rates(self, ccy):
+        ccys = ['EUR', 'RUR', 'USD']
+        json = self.get_json('btc-e.com', '/api/3/ticker/ltc_%s' % ccy.lower())
+        result = dict.fromkeys(ccys)
+        result[ccy] = Decimal(json['ltc_%s' % ccy.lower()]['last'])
+        return result
+
 class CaVirtEx(ExchangeBase):
     def get_rates(self, ccy):
-        json = self.get_json('www.cavirtex.com', '/api/CAD/ticker.json')
-        return {'CAD': Decimal(json['last'])}
-
-class Coinbase(ExchangeBase):
-    def get_rates(self, ccy):
-        json = self.get_json('coinbase.com',
-                             '/api/v1/currencies/exchange_rates')
-        return dict([(r[7:].upper(), Decimal(json[r]))
-                     for r in json if r.startswith('btc_to_')])
-
-class CoinDesk(ExchangeBase):
-    def get_rates(self, ccy):
-        dicts = self.get_json('api.coindesk.com',
-                              '/v1/bpi/supported-currencies.json')
-        json = self.get_json('api.coindesk.com',
-                             '/v1/bpi/currentprice/%s.json' % ccy)
-        ccys = [d['currency'] for d in dicts]
+        json = self.get_json('www.cavirtex.com', '/api2/ticker.json?currencypair=LTCCAD')
+        return {'CAD': Decimal(json['ticker']['LTCCAD']['last'])}
+
+class GoCoin(ExchangeBase):
+    def get_rates(self, ccy):
+        json = self.get_json('x.g0cn.com', '/prices')
+        ltc_prices = json['prices']['LTC']
+        return dict([(r, Decimal(ltc_prices[r])) for r in ltc_prices])
+
+class HitBTC(ExchangeBase):
+    def get_rates(self, ccy):
+        ccys = ['EUR', 'USD']
+        json = self.get_json('api.hitbtc.com', '/api/1/public/LTC%s/ticker' % ccy)
         result = dict.fromkeys(ccys)
-        result[ccy] = Decimal(json['bpi'][ccy]['rate'])
+        result[ccy] = Decimal(json['last'])
         return result
 
-    def history_starts(self):
-        return { 'USD': '2012-11-30' }
+class Kraken(ExchangeBase):
+    def get_rates(self, ccy):
+        dicts = self.get_json('api.kraken.com', '/0/public/AssetPairs')
+        pairs = [k for k in dicts['result'] if k.startswith('XLTCZ')]
+        json = self.get_json('api.kraken.com',
+                             '/0/public/Ticker?pair=%s' % ','.join(pairs))
+        ccys = [p[5:] for p in pairs]
+        result = dict.fromkeys(ccys)
+        result[ccy] = Decimal(json['result']['XLTCZ'+ccy]['c'][0])
+        return result
 
     def history_ccys(self):
-        return self.history_starts().keys()
+        return ['EUR', 'USD']
 
     def historical_rates(self, ccy):
-        start = self.history_starts()[ccy]
-        end = datetime.today().strftime('%Y-%m-%d')
-        # Note ?currency and ?index don't work as documented.  Sigh.
-        query = ('/v1/bpi/historical/close.json?start=%s&end=%s'
-                 % (start, end))
-        json = self.get_json('api.coindesk.com', query)
-        self.set_history(ccy, json['bpi'])
-
-class itBit(ExchangeBase):
-    def get_rates(self, ccy):
-        ccys = ['USD', 'EUR', 'SGD']
-        json = self.get_json('api.itbit.com', '/v1/markets/XBT%s/ticker' % ccy)
-        result = dict.fromkeys(ccys)
-        result[ccy] = Decimal(json['lastPrice'])
-        return result
-
-class LocalBitcoins(ExchangeBase):
-    def get_rates(self, ccy):
-        json = self.get_json('localbitcoins.com',
-                             '/bitcoinaverage/ticker-all-currencies/')
-        return dict([(r, Decimal(json[r]['rates']['last'])) for r in json])
-
-class Winkdex(ExchangeBase):
-    def get_rates(self, ccy):
-        json = self.get_json('winkdex.com', '/api/v0/price')
-        return {'USD': Decimal(json['price'] / 100.0)}
-
-    def history_ccys(self):
-        return ['USD']
-
-    def historical_rates(self, ccy):
-        json = self.get_json('winkdex.com',
-                             "/api/v0/series?start_time=1342915200")
-        history = json['series'][0]['results']
-        self.set_history(ccy, dict([(h['timestamp'][:10], h['price'] / 100.0)
-                                    for h in history]))
+        query = '/0/public/OHLC?pair=LTC%s&interval=1440' % ccy
+        json = self.get_json('api.kraken.com', query)
+        history = json['result']['XLTCZ'+ccy]
+        self.set_history(ccy, dict([(time.strftime('%Y-%m-%d',
+                                     time.localtime(t[0])), t[4])
+                                    for t in history]))
+
+class OKCoin(ExchangeBase):
+    def get_rates(self, ccy):
+        json = self.get_json('www.okcoin.cn', '/api/ticker.do?symbol=ltc_cny')
+        return {'CNY': Decimal(json['ticker']['last'])}
 
 
 class Plugin(BasePlugin, ThreadJob):
@@ -262,7 +171,6 @@
 
     def thread_jobs(self):
         return [self]
->>>>>>> 76465aa6
 
     def run(self):
         # This runs from the network thread which catches exceptions
@@ -271,82 +179,12 @@
             rates = self.exchange.update(self.ccy)
             self.refresh_fields()
 
-<<<<<<< HEAD
-    def update_b2c(self):
-        jsonresp = self.get_json('www.bit2c.co.il', "/Exchanges/LTCNIS/Ticker.json")
-        return {"NIS": Decimal(str(jsonresp["ll"]))}
-
-    def update_bv(self):
-        jsonresp = self.get_json('api.bitcoinvenezuela.com', "/")
-        return dict([(r, Decimal(jsonresp["LTC"][r])) for r in jsonresp["LTC"]])
-
-    def update_bf(self):
-        jsonresp = self.get_json('api.bitfinex.com', "/v1/pubticker/ltcusd")
-        return {"USD": Decimal(jsonresp["last_price"])}
-
-    def update_be(self):
-        quote_currencies = {"EUR": 0.0, "RUR": 0.0, "USD": 0.0}
-        jsonresp = self.get_json('btc-e.com', "/api/3/ticker/" + ('-'.join(['ltc_'+c.lower() for c in quote_currencies])))
-        for cur in quote_currencies:
-            quote_currencies[cur] = Decimal(str(jsonresp['ltc_'+cur.lower()]["last"]))
-        return quote_currencies
-
-    def update_cv(self):
-        jsonresp = self.get_json('www.cavirtex.com', "/api2/ticker.json?currencypair=LTCCAD")
-        cadprice = jsonresp["ticker"]["LTCCAD"]["last"]
-        return {"CAD": Decimal(str(cadprice))}
-
-    def update_CNY(self):
-        jsonresp = self.get_json('data.btcchina.com', "/data/ticker?market=ltccny")
-        cnyprice = jsonresp["ticker"]["last"]
-        return {"CNY": Decimal(str(cnyprice))}
-
-    def update_gc(self):
-        jsonresp = self.get_json('x.g0cn.com', "/prices")
-        quote_currencies = {}
-        for r in jsonresp["prices"]["LTC"]:
-            quote_currencies[r] = Decimal(jsonresp["prices"]["LTC"][r])
-        return quote_currencies
-
-    def update_hb(self):
-        quote_currencies = {"EUR": 0.0, "USD": 0.0}
-        for cur in quote_currencies:
-            quote_currencies[cur] = Decimal(str(self.get_json('api.hitbtc.com', "/api/1/public/LTC" + cur + "/ticker")["last"]))
-        return quote_currencies
-
-    def update_kk(self):
-        resp_currencies = self.get_json('api.kraken.com', "/0/public/AssetPairs")["result"]
-        pairs = ','.join([k for k in resp_currencies if k.startswith("XLTCZ")])
-        resp_rate = self.get_json('api.kraken.com', "/0/public/Ticker?pair=" + pairs)["result"]
-        quote_currencies = {}
-        for cur in resp_rate:
-            quote_currencies[cur[5:]] = Decimal(str(resp_rate[cur]["c"][0]))
-        return quote_currencies
-
-    def update_ok(self):
-        jsonresp = self.get_json('www.okcoin.cn', "/api/ticker.do?symbol=ltc_cny")
-        cnyprice = jsonresp["ticker"]["last"]
-        return {"CNY": Decimal(str(cnyprice))}
-
-
-class Plugin(BasePlugin):
-
-    def __init__(self, parent, config, name):
-        BasePlugin.__init__(self, parent, config, name)
-        self.exchange = self.config.get('use_exchange', "BTC-e")
-        self.currencies = [self.fiat_unit()]
-        self.exchanger = Exchanger(self)
-        self.resp_hist = {}
-        self.btc_rate = Decimal("0.0")
-        self.network = None
-        self.wallet_tx_list = {}
-=======
     def config_ccy(self):
         '''Use when dynamic fetching is needed'''
         return self.config.get("currency", "EUR")
 
     def config_exchange(self):
-        return self.config.get('use_exchange', 'Blockchain')
+        return self.config.get('use_exchange', 'BTCe')
 
     def config_history(self):
         return self.config.get('history_rates', 'unchecked') != 'unchecked'
@@ -363,7 +201,6 @@
         self.timeout = 0
         self.get_historical_rates()
         self.on_fx_quotes()
->>>>>>> 76465aa6
 
     def update_status_bars(self):
         '''Update status bar fiat balance in all windows'''
@@ -475,37 +312,6 @@
     def requires_settings(self):
         return True
 
-<<<<<<< HEAD
-        if self.exchange == "CoinDesk":
-            try:
-                self.resp_hist = self.exchanger.get_json('api.coindesk.com', "/v1/bpi/historical/close.json?start=" + mintimestr + "&end=" + maxtimestr)
-            except Exception:
-                return
-        elif self.exchange == "Winkdex":
-            try:
-                self.resp_hist = self.exchanger.get_json('winkdex.com', "/api/v0/series?start_time=1342915200")['series'][0]['results']
-            except Exception:
-                return
-        elif self.exchange == "BitcoinVenezuela":
-            cur_currency = self.fiat_unit()
-            if cur_currency in ("ARS", "EUR", "USD", "VEF"):
-                try:
-                    self.resp_hist = self.exchanger.get_json('api.bitcoinvenezuela.com', "/historical/index.php?coin=LTC")[cur_currency + '_LTC']
-                except Exception:
-                    return
-            else:
-                return
-        elif self.exchange == "Kraken":
-            cur_currency = self.fiat_unit()
-            if cur_currency in ("EUR", "USD"):
-                try:
-                    self.resp_hist = self.exchanger.get_json('api.kraken.com', "https://api.kraken.com/0/public/OHLC?pair=LTC"+cur_currency+"&interval=1440")['result']['XLTCZ'+cur_currency]
-                    self.resp_hist = dict([(t[0], t[4]) for t in self.resp_hist])
-                except Exception:
-                    return
-            else:
-                return
-=======
     def historical_value_str(self, ccy, satoshis, d_t):
         rate = self.exchange.historical_rate(ccy, d_t)
         # Frequently there is no rate for today, until tomorrow :)
@@ -518,7 +324,6 @@
              value = round(Decimal(satoshis) / COIN * Decimal(rate), 2)
              return " ".join(["{:,.2f}".format(value), ccy])
         return _("No data")
->>>>>>> 76465aa6
 
     @hook
     def history_tab_headers(self, headers):
@@ -532,69 +337,6 @@
     def history_tab_update(self, tx, entry):
         if not self.config_history():
             return
-<<<<<<< HEAD
-        wallet = window.wallet
-        tx_list = self.wallet_tx_list.get(wallet)
-        if not wallet or not tx_list:
-            return
-        window.is_edit = True
-        window.history_list.setColumnCount(7)
-        window.history_list.setHeaderLabels([ '', '', _('Date'), _('Description') , _('Amount'), _('Balance'), _('Fiat Amount')] )
-        root = window.history_list.invisibleRootItem()
-        childcount = root.childCount()
-        for i in range(childcount):
-            item = root.child(i)
-            try:
-                tx_info = tx_list[str(item.data(0, Qt.UserRole).toPyObject())]
-            except Exception:
-                newtx = wallet.get_history()
-                v = newtx[[x[0] for x in newtx].index(str(item.data(0, Qt.UserRole).toPyObject()))][2]
-                tx_info = {'timestamp':int(time.time()), 'value': v}
-                pass
-            tx_time = int(tx_info['timestamp'])
-            tx_value = Decimal(str(tx_info['value'])) / COIN
-            if self.exchange == "CoinDesk":
-                tx_time_str = datetime.datetime.fromtimestamp(tx_time).strftime('%Y-%m-%d')
-                try:
-                    tx_fiat_val = "%.2f %s" % (tx_value * Decimal(self.resp_hist['bpi'][tx_time_str]), "USD")
-                except KeyError:
-                    tx_fiat_val = "%.2f %s" % (self.btc_rate * Decimal(str(tx_info['value']))/COIN , "USD")
-            elif self.exchange == "Winkdex":
-                tx_time_str = datetime.datetime.fromtimestamp(tx_time).strftime('%Y-%m-%d') + "T16:00:00-04:00"
-                try:
-                    tx_rate = self.resp_hist[[x['timestamp'] for x in self.resp_hist].index(tx_time_str)]['price']
-                    tx_fiat_val = "%.2f %s" % (tx_value * Decimal(tx_rate)/Decimal("100.0"), "USD")
-                except ValueError:
-                    tx_fiat_val = "%.2f %s" % (self.btc_rate * Decimal(tx_info['value'])/COIN , "USD")
-                except KeyError:
-                    tx_fiat_val = _("No data")
-            elif self.exchange == "BitcoinVenezuela":
-                tx_time_str = datetime.datetime.fromtimestamp(tx_time).strftime('%Y-%m-%d')
-                try:
-                    num = self.resp_hist[tx_time_str].replace(',','')
-                    tx_fiat_val = "%.2f %s" % (tx_value * Decimal(num), self.fiat_unit())
-                except KeyError:
-                    tx_fiat_val = _("No data")
-            elif self.exchange == "Kraken":
-                tx_day_time = int(tx_time / 86400) * 86400
-                try:
-                    num = self.resp_hist[tx_day_time]
-                    tx_fiat_val = "%.2f %s" % (Decimal(str(tx_info['value'])) / COIN * Decimal(num), self.fiat_unit())
-                except KeyError:
-                    tx_fiat_val = _("No data")
-
-            tx_fiat_val = " "*(12-len(tx_fiat_val)) + tx_fiat_val
-            item.setText(6, tx_fiat_val)
-            item.setFont(6, QFont(MONOSPACE_FONT))
-            if Decimal(str(tx_info['value'])) < 0:
-                item.setForeground(6, QBrush(QColor("#BC1E1E")))
-
-            # We autosize but in some cases QT doesn't handle that
-            # properly for new columns it seems
-            window.history_list.setColumnWidth(6, 120)
-            window.is_edit = False
-
-=======
         tx_hash, conf, value, timestamp, balance = tx
         date = timestamp_to_datetime(timestamp)
         if not date:
@@ -602,7 +344,6 @@
         for amount in [value, balance]:
             text = self.historical_value_str(self.ccy, amount, date)
             entry.append("%16s" % text)
->>>>>>> 76465aa6
 
     def settings_widget(self, window):
         return EnterButton(_('Settings'), self.settings_dialog)
@@ -632,32 +373,6 @@
                 self.get_historical_rates()
             else:
                 self.config.set_key('history_rates', 'unchecked')
-<<<<<<< HEAD
-                for window in self.parent.windows:
-                    window.history_list.setHeaderLabels( [ '', '', _('Date'), _('Description') , _('Amount'), _('Balance')] )
-                    window.history_list.setColumnCount(6)
-
-        def set_hist_check(hist_checkbox):
-            hist_checkbox.setEnabled(self.exchange in ["BitcoinVenezuela", "Kraken"])
-
-        def set_currencies(combo):
-            try:
-                combo.blockSignals(True)
-                current_currency = self.fiat_unit()
-                combo.clear()
-            except Exception:
-                return
-            combo.addItems(self.currencies)
-            try:
-                index = self.currencies.index(current_currency)
-            except Exception:
-                index = 0
-                if len(self.currencies):
-                    on_change(0)
-            combo.blockSignals(False)
-            combo.setCurrentIndex(index)
-=======
->>>>>>> 76465aa6
 
         def ok_clicked():
             if self.exchange in ["CoinDesk", "itBit"]:

import base64
import re
import threading

from binascii import hexlify, unhexlify
from functools import partial

from electrum_ltc.util import bfh, bh2u
from electrum_ltc.bitcoin import (bc_address_to_hash_160, xpub_from_pubkey,
                                  public_key_to_p2pkh, EncodeBase58Check,
                                  TYPE_ADDRESS, TYPE_SCRIPT,
                                  TESTNET, ADDRTYPE_P2PKH, ADDRTYPE_P2SH, ADDRTYPE_P2SH_ALT)
from electrum_ltc.i18n import _
from electrum_ltc.plugins import BasePlugin, hook
from electrum_ltc.transaction import deserialize, Transaction
from electrum_ltc.keystore import Hardware_KeyStore, is_xpubkey, parse_xpubkey

from ..hw_wallet import HW_PluginBase


# TREZOR initialization methods
TIM_NEW, TIM_RECOVER, TIM_MNEMONIC, TIM_PRIVKEY = range(0, 4)

class TrezorCompatibleKeyStore(Hardware_KeyStore):

    def get_derivation(self):
        return self.derivation

    def is_segwit(self):
        return self.derivation.startswith("m/49'/")

    def get_client(self, force_pair=True):
        return self.plugin.get_client(self, force_pair)

    def decrypt_message(self, sequence, message, password):
        raise RuntimeError(_('Electrum and %s encryption and decryption are currently incompatible') % self.device)
        client = self.get_client()
        address_path = self.get_derivation() + "/%d/%d"%sequence
        address_n = client.expand_path(address_path)
        payload = base64.b64decode(message)
        nonce, message, msg_hmac = payload[:33], payload[33:-8], payload[-8:]
        result = client.decrypt_message(address_n, nonce, message, msg_hmac)
        return result.message

    def sign_message(self, sequence, message, password):
        client = self.get_client()
        address_path = self.get_derivation() + "/%d/%d"%sequence
        address_n = client.expand_path(address_path)
        msg_sig = client.sign_message(self.plugin.get_coin_name(), address_n, message)
        return msg_sig.signature

    def sign_transaction(self, tx, password):
        if tx.is_complete():
            return
        # previous transactions used as inputs
        prev_tx = {}
        # path of the xpubs that are involved
        xpub_path = {}
        for txin in tx.inputs():
            pubkeys, x_pubkeys = tx.get_sorted_pubkeys(txin)
            tx_hash = txin['prevout_hash']
            prev_tx[tx_hash] = txin['prev_tx'] 
            for x_pubkey in x_pubkeys:
                if not is_xpubkey(x_pubkey):
                    continue
                xpub, s = parse_xpubkey(x_pubkey)
                if xpub == self.get_master_public_key():
                    xpub_path[xpub] = self.get_derivation()

        self.plugin.sign_transaction(self, tx, prev_tx, xpub_path)


class TrezorCompatiblePlugin(HW_PluginBase):
    # Derived classes provide:
    #
    #  class-static variables: client_class, firmware_URL, handler_class,
    #     libraries_available, libraries_URL, minimum_firmware,
    #     wallet_class, ckd_public, types, HidTransport

    MAX_LABEL_LEN = 32

    def __init__(self, parent, config, name):
        HW_PluginBase.__init__(self, parent, config, name)
        self.main_thread = threading.current_thread()
        # FIXME: move to base class when Ledger is fixed
        if self.libraries_available:
            self.device_manager().register_devices(self.DEVICE_IDS)

    def _try_hid(self, device):
        self.print_error("Trying to connect over USB...")
        if device.interface_number == 1:
            pair = [None, device.path]
        else:
            pair = [device.path, None]

        try:
            return self.hid_transport(pair)
        except BaseException as e:
            # see fdb810ba622dc7dbe1259cbafb5b28e19d2ab114
            # raise
            self.print_error("cannot connect at", device.path, str(e))
            return None
 
    def _try_bridge(self, device):
        self.print_error("Trying to connect over Trezor Bridge...")
        try:
            return self.bridge_transport({'path': hexlify(device.path)})
        except BaseException as e:
            self.print_error("cannot connect to bridge", str(e))
            return None

    def create_client(self, device, handler):
        # disable bridge because it seems to never returns if keepkey is plugged
        #transport = self._try_bridge(device) or self._try_hid(device)
        transport = self._try_hid(device)
        if not transport:
            self.print_error("cannot connect to device")
            return

        self.print_error("connected to device at", device.path)

        client = self.client_class(transport, handler, self)

        # Try a ping for device sanity
        try:
            client.ping('t')
        except BaseException as e:
            self.print_error("ping failed", str(e))
            return None

        if not client.atleast_version(*self.minimum_firmware):
            msg = (_('Outdated %s firmware for device labelled %s. Please '
                     'download the updated firmware from %s') %
                   (self.device, client.label(), self.firmware_URL))
            self.print_error(msg)
            handler.show_error(msg)
            return None

        return client

    def get_client(self, keystore, force_pair=True):
        # All client interaction should not be in the main GUI thread
        assert self.main_thread != threading.current_thread()
        devmgr = self.device_manager()
        handler = keystore.handler
        with devmgr.hid_lock:
            client = devmgr.client_for_keystore(self, handler, keystore, force_pair)
        # returns the client for a given keystore. can use xpub
        if client:
            client.used()
        return client

    def get_coin_name(self):
        return "Testnet" if TESTNET else "Litecoin"

    def initialize_device(self, device_id, wizard, handler):
        # Initialization method
        msg = _("Choose how you want to initialize your %s.\n\n"
                "The first two methods are secure as no secret information "
                "is entered into your computer.\n\n"
                "For the last two methods you input secrets on your keyboard "
                "and upload them to your %s, and so you should "
                "only do those on a computer you know to be trustworthy "
                "and free of malware."
        ) % (self.device, self.device)
        choices = [
            # Must be short as QT doesn't word-wrap radio button text
            (TIM_NEW, _("Let the device generate a completely new seed randomly")),
            (TIM_RECOVER, _("Recover from a seed you have previously written down")),
            (TIM_MNEMONIC, _("Upload a BIP39 mnemonic to generate the seed")),
            (TIM_PRIVKEY, _("Upload a master private key"))
        ]
        def f(method):
            import threading
            settings = self.request_trezor_init_settings(wizard, method, self.device)
            t = threading.Thread(target = self._initialize_device, args=(settings, method, device_id, wizard, handler))
            t.setDaemon(True)
            t.start()
            wizard.loop.exec_()
        wizard.choice_dialog(title=_('Initialize Device'), message=msg, choices=choices, run_next=f)

    def _initialize_device(self, settings, method, device_id, wizard, handler):
        item, label, pin_protection, passphrase_protection = settings

        if method == TIM_RECOVER and self.device == 'TREZOR':
            # Warn user about firmware lameness
            handler.show_error(_(
                "You will be asked to enter 24 words regardless of your "
                "seed's actual length.  If you enter a word incorrectly or "
                "misspell it, you cannot change it or go back - you will need "
                "to start again from the beginning.\n\nSo please enter "
                "the words carefully!"))

        language = 'english'
        devmgr = self.device_manager()
        client = devmgr.client_by_id(device_id)

        if method == TIM_NEW:
            strength = 64 * (item + 2)  # 128, 192 or 256
            u2f_counter = 0
            skip_backup = False
            client.reset_device(True, strength, passphrase_protection,
                                pin_protection, label, language,
                                u2f_counter, skip_backup)
        elif method == TIM_RECOVER:
            word_count = 6 * (item + 2)  # 12, 18 or 24
            client.step = 0
            client.recovery_device(word_count, passphrase_protection,
                                       pin_protection, label, language)
        elif method == TIM_MNEMONIC:
            pin = pin_protection  # It's the pin, not a boolean
            client.load_device_by_mnemonic(str(item), pin,
                                           passphrase_protection,
                                           label, language)
        else:
            pin = pin_protection  # It's the pin, not a boolean
            client.load_device_by_xprv(item, pin, passphrase_protection,
                                       label, language)
        wizard.loop.exit(0)

    def setup_device(self, device_info, wizard):
        '''Called when creating a new wallet.  Select the device to use.  If
        the device is uninitialized, go through the intialization
        process.'''
        devmgr = self.device_manager()
        device_id = device_info.device.id_
        client = devmgr.client_by_id(device_id)
        # fixme: we should use: client.handler = wizard
        client.handler = self.create_handler(wizard)
        if not device_info.initialized:
            self.initialize_device(device_id, wizard, client.handler)
        client.get_xpub('m')
        client.used()

    def get_xpub(self, device_id, derivation, wizard):
        devmgr = self.device_manager()
        client = devmgr.client_by_id(device_id)
        client.handler = wizard
        xpub = client.get_xpub(derivation)
        client.used()
        return xpub

    def sign_transaction(self, keystore, tx, prev_tx, xpub_path):
        self.prev_tx = prev_tx
        self.xpub_path = xpub_path
        client = self.get_client(keystore)
        inputs = self.tx_inputs(tx, True, keystore.is_segwit())
        outputs = self.tx_outputs(keystore.get_derivation(), tx, keystore.is_segwit())
        signed_tx = client.sign_tx(self.get_coin_name(), inputs, outputs, lock_time=tx.locktime)[1]
        raw = bh2u(signed_tx)
        tx.update_signatures(raw)

    def show_address(self, wallet, address):
        client = self.get_client(wallet.keystore)
        if not client.atleast_version(1, 3):
            keystore.handler.show_error(_("Your device firmware is too old"))
            return
        change, index = wallet.get_address_index(address)
        derivation = wallet.keystore.derivation
        address_path = "%s/%d/%d"%(derivation, change, index)
        address_n = client.expand_path(address_path)
        segwit = wallet.keystore.is_segwit()
        script_type = self.types.SPENDP2SHWITNESS if segwit else self.types.SPENDADDRESS
        client.get_address(self.get_coin_name(), address_n, True, script_type=script_type)

    def tx_inputs(self, tx, for_sig=False, segwit=False):
        inputs = []
        for txin in tx.inputs():
            txinputtype = self.types.TxInputType()
            if txin['type'] == 'coinbase':
                prev_hash = "\0"*32
                prev_index = 0xffffffff  # signed int -1
            else:
                if for_sig:
                    x_pubkeys = txin['x_pubkeys']
                    if len(x_pubkeys) == 1:
                        x_pubkey = x_pubkeys[0]
                        xpub, s = parse_xpubkey(x_pubkey)
                        xpub_n = self.client_class.expand_path(self.xpub_path[xpub])
                        txinputtype.address_n.extend(xpub_n + s)
                        txinputtype.script_type = self.types.SPENDP2SHWITNESS if segwit else self.types.SPENDADDRESS
                    else:
                        def f(x_pubkey):
                            if is_xpubkey(x_pubkey):
                                xpub, s = parse_xpubkey(x_pubkey)
                            else:
                                xpub = xpub_from_pubkey(0, bfh(x_pubkey))
                                s = []
                            node = self.ckd_public.deserialize(xpub)
                            return self.types.HDNodePathType(node=node, address_n=s)
                        pubkeys = map(f, x_pubkeys)
                        multisig = self.types.MultisigRedeemScriptType(
                            pubkeys=pubkeys,
                            signatures=map(lambda x: bfh(x)[:-1] if x else b'', txin.get('signatures')),
                            m=txin.get('num_sig'),
                        )
                        script_type = self.types.SPENDP2SHWITNESS if segwit else self.types.SPENDMULTISIG
                        txinputtype = self.types.TxInputType(
                            script_type=script_type,
                            multisig=multisig
                        )
                        # find which key is mine
                        for x_pubkey in x_pubkeys:
                            if is_xpubkey(x_pubkey):
                                xpub, s = parse_xpubkey(x_pubkey)
                                if xpub in self.xpub_path:
                                    xpub_n = self.client_class.expand_path(self.xpub_path[xpub])
                                    txinputtype.address_n.extend(xpub_n + s)
                                    break

                prev_hash = unhexlify(txin['prevout_hash'])
                prev_index = txin['prevout_n']

            if 'value' in txin:
                txinputtype.amount = txin['value']
            txinputtype.prev_hash = prev_hash
            txinputtype.prev_index = prev_index

            if 'scriptSig' in txin:
                script_sig = bfh(txin['scriptSig'])
                txinputtype.script_sig = script_sig

            txinputtype.sequence = txin.get('sequence', 0xffffffff - 1)

            inputs.append(txinputtype)

        return inputs

    def tx_outputs(self, derivation, tx, segwit=False):
        outputs = []
        has_change = False

        for _type, address, amount in tx.outputs():
            info = tx.output_info.get(address)
            if info is not None and not has_change:
                has_change = True # no more than one change address
                addrtype, hash_160 = bc_address_to_hash_160(address)
                index, xpubs, m = info
                if len(xpubs) == 1:
                    script_type = self.types.PAYTOP2SHWITNESS if segwit else self.types.PAYTOADDRESS
                    address_n = self.client_class.expand_path(derivation + "/%d/%d"%index)
                    txoutputtype = self.types.TxOutputType(
                        amount = amount,
                        script_type = script_type,
                        address_n = address_n,
                    )
<<<<<<< HEAD
                elif addrtype in [ADDRTYPE_P2SH, ADDRTYPE_P2SH_ALT]:
=======
                else:
                    script_type = self.types.PAYTOP2SHWITNESS if segwit else self.types.PAYTOMULTISIG
>>>>>>> b86619ee
                    address_n = self.client_class.expand_path("/%d/%d"%index)
                    nodes = map(self.ckd_public.deserialize, xpubs)
                    pubkeys = [ self.types.HDNodePathType(node=node, address_n=address_n) for node in nodes]
                    multisig = self.types.MultisigRedeemScriptType(
                        pubkeys = pubkeys,
                        signatures = [b''] * len(pubkeys),
                        m = m)
                    txoutputtype = self.types.TxOutputType(
                        multisig = multisig,
                        amount = amount,
                        address_n = self.client_class.expand_path(derivation + "/%d/%d"%index),
                        script_type = script_type)
            else:
                txoutputtype = self.types.TxOutputType()
                txoutputtype.amount = amount
                if _type == TYPE_SCRIPT:
                    txoutputtype.script_type = self.types.PAYTOOPRETURN
                    txoutputtype.op_return_data = address[2:]
                elif _type == TYPE_ADDRESS:
                    addrtype, hash_160 = bc_address_to_hash_160(address)
                    if addrtype == ADDRTYPE_P2PKH:
                        txoutputtype.script_type = self.types.PAYTOADDRESS
                    elif addrtype in [ADDRTYPE_P2SH, ADDRTYPE_P2SH_ALT]:
                        txoutputtype.script_type = self.types.PAYTOSCRIPTHASH
                    else:
                        raise BaseException('addrtype')
                    txoutputtype.address = address

            outputs.append(txoutputtype)

        return outputs

    def electrum_tx_to_txtype(self, tx):
        t = self.types.TransactionType()
        d = deserialize(tx.raw)
        t.version = d['version']
        t.lock_time = d['lockTime']
        inputs = self.tx_inputs(tx)
        t.inputs.extend(inputs)
        for vout in d['outputs']:
            o = t.bin_outputs.add()
            o.amount = vout['value']
            o.script_pubkey = bfh(vout['scriptPubKey'])
        return t

    # This function is called from the trezor libraries (via tx_api)
    def get_tx(self, tx_hash):
        tx = self.prev_tx[tx_hash]
        return self.electrum_tx_to_txtype(tx)<|MERGE_RESOLUTION|>--- conflicted
+++ resolved
@@ -344,12 +344,8 @@
                         script_type = script_type,
                         address_n = address_n,
                     )
-<<<<<<< HEAD
-                elif addrtype in [ADDRTYPE_P2SH, ADDRTYPE_P2SH_ALT]:
-=======
                 else:
                     script_type = self.types.PAYTOP2SHWITNESS if segwit else self.types.PAYTOMULTISIG
->>>>>>> b86619ee
                     address_n = self.client_class.expand_path("/%d/%d"%index)
                     nodes = map(self.ckd_public.deserialize, xpubs)
                     pubkeys = [ self.types.HDNodePathType(node=node, address_n=address_n) for node in nodes]

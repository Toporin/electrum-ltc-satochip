import time
from struct import pack

from electrum_ltc.i18n import _
from electrum_ltc.util import PrintError, UserCancelled
from electrum_ltc.keystore import bip39_normalize_passphrase
from electrum_ltc.bitcoin import serialize_xpub


class GuiMixin(object):
    # Requires: self.proto, self.device

    messages = {
        3: _("Confirm the transaction output on your %s device"),
        4: _("Confirm internal entropy on your %s device to begin"),
        5: _("Write down the seed word shown on your %s"),
        6: _("Confirm on your %s that you want to wipe it clean"),
        7: _("Confirm on your %s device the message to sign"),
        8: _("Confirm the total amount spent and the transaction fee on your "
             "%s device"),
        10: _("Confirm wallet address on your %s device"),
        'default': _("Check your %s device to continue"),
    }

    def callback_Failure(self, msg):
        # BaseClient's unfortunate call() implementation forces us to
        # raise exceptions on failure in order to unwind the stack.
        # However, making the user acknowledge they cancelled
        # gets old very quickly, so we suppress those.  The NotInitialized
        # one is misnamed and indicates a passphrase request was cancelled.
        if msg.code in (self.types.Failure_PinCancelled,
                        self.types.Failure_ActionCancelled,
                        self.types.Failure_NotInitialized):
            raise UserCancelled()
        raise RuntimeError(msg.message)

    def callback_ButtonRequest(self, msg):
        message = self.msg
        if not message:
            message = self.messages.get(msg.code, self.messages['default'])
        self.handler.show_message(message % self.device, self.cancel)
        return self.proto.ButtonAck()

    def callback_PinMatrixRequest(self, msg):
        if msg.type == 2:
            msg = _("Enter a new PIN for your %s:")
        elif msg.type == 3:
            msg = (_("Re-enter the new PIN for your %s.\n\n"
                     "NOTE: the positions of the numbers have changed!"))
        else:
            msg = _("Enter your current %s PIN:")
        pin = self.handler.get_pin(msg % self.device)
        if not pin:
            return self.proto.Cancel()
        return self.proto.PinMatrixAck(pin=pin)

    def callback_PassphraseRequest(self, req):
        if self.creating_wallet:
            msg = _("Enter a passphrase to generate this wallet.  Each time "
                    "you use this wallet your %s will prompt you for the "
                    "passphrase.  If you forget the passphrase you cannot "
                    "access the litecoins in the wallet.") % self.device
        else:
            msg = _("Enter the passphrase to unlock this wallet:")
        passphrase = self.handler.get_passphrase(msg, self.creating_wallet)
        if passphrase is None:
            return self.proto.Cancel()
        passphrase = bip39_normalize_passphrase(passphrase)
        return self.proto.PassphraseAck(passphrase=passphrase)

    def callback_WordRequest(self, msg):
        self.step += 1
        msg = _("Step %d/24.  Enter seed word as explained on "
                "your %s:") % (self.step, self.device)
        word = self.handler.get_word(msg)
        # Unfortunately the device can't handle self.proto.Cancel()
        return self.proto.WordAck(word=word)

    def callback_CharacterRequest(self, msg):
        char_info = self.handler.get_char(msg)
        if not char_info:
            return self.proto.Cancel()
        return self.proto.CharacterAck(**char_info)


class TrezorClientBase(GuiMixin, PrintError):

    def __init__(self, handler, plugin, proto):
        assert hasattr(self, 'tx_api')  # ProtocolMixin already constructed?
        self.proto = proto
        self.device = plugin.device
        self.handler = handler
        self.tx_api = plugin
        self.types = plugin.types
        self.msg = None
        self.creating_wallet = False
        self.used()

    def __str__(self):
        return "%s/%s" % (self.label(), self.features.device_id)

    def label(self):
        '''The name given by the user to the device.'''
        return self.features.label

    def is_initialized(self):
        '''True if initialized, False if wiped.'''
        return self.features.initialized

    def is_pairable(self):
        return not self.features.bootloader_mode

    def used(self):
        self.last_operation = time.time()

    def prevent_timeouts(self):
        self.last_operation = float('inf')

    def timeout(self, cutoff):
        '''Time out the client if the last operation was before cutoff.'''
        if self.last_operation < cutoff:
            self.print_error("timed out")
            self.clear_session()

    @staticmethod
    def expand_path(n):
        '''Convert bip32 path to list of uint32 integers with prime flags
        0/-1/1' -> [0, 0x80000001, 0x80000001]'''
        # This code is similar to code in trezorlib where it unforunately
        # is not declared as a staticmethod.  Our n has an extra element.
        PRIME_DERIVATION_FLAG = 0x80000000
        path = []
        for x in n.split('/')[1:]:
            prime = 0
            if x.endswith("'"):
                x = x.replace('\'', '')
                prime = PRIME_DERIVATION_FLAG
            if x.startswith('-'):
                prime = PRIME_DERIVATION_FLAG
            path.append(abs(int(x)) | prime)
        return path

    def cancel(self):
        '''Provided here as in keepkeylib but not trezorlib.'''
        self.transport.write(self.proto.Cancel())

    def i4b(self, x):
        return pack('>I', x)

    def get_xpub(self, bip32_path, xtype):
        address_n = self.expand_path(bip32_path)
        creating = False
        node = self.get_public_node(address_n, creating).node
        return serialize_xpub(xtype, node.chain_code, node.public_key, node.depth, self.i4b(node.fingerprint), self.i4b(node.child_num))

<<<<<<< HEAD
    #def address_from_derivation(self, derivation):
    #    return self.get_address('Litecoin', self.expand_path(derivation))

=======
>>>>>>> 8df58ab3
    def toggle_passphrase(self):
        if self.features.passphrase_protection:
            self.msg = _("Confirm on your %s device to disable passphrases")
        else:
            self.msg = _("Confirm on your %s device to enable passphrases")
        enabled = not self.features.passphrase_protection
        self.apply_settings(use_passphrase=enabled)

    def change_label(self, label):
        self.msg = _("Confirm the new label on your %s device")
        self.apply_settings(label=label)

    def change_homescreen(self, homescreen):
        self.msg = _("Confirm on your %s device to change your home screen")
        self.apply_settings(homescreen=homescreen)

    def set_pin(self, remove):
        if remove:
            self.msg = _("Confirm on your %s device to disable PIN protection")
        elif self.features.pin_protection:
            self.msg = _("Confirm on your %s device to change your PIN")
        else:
            self.msg = _("Confirm on your %s device to set a PIN")
        self.change_pin(remove)

    def clear_session(self):
        '''Clear the session to force pin (and passphrase if enabled)
        re-entry.  Does not leak exceptions.'''
        self.print_error("clear session:", self)
        self.prevent_timeouts()
        try:
            super(TrezorClientBase, self).clear_session()
        except BaseException as e:
            # If the device was removed it has the same effect...
            self.print_error("clear_session: ignoring error", str(e))
            pass

    def get_public_node(self, address_n, creating):
        self.creating_wallet = creating
        return super(TrezorClientBase, self).get_public_node(address_n)

    def close(self):
        '''Called when Our wallet was closed or the device removed.'''
        self.print_error("closing client")
        self.clear_session()
        # Release the device
        self.transport.close()

    def firmware_version(self):
        f = self.features
        return (f.major_version, f.minor_version, f.patch_version)

    def atleast_version(self, major, minor=0, patch=0):
        return self.firmware_version() >= (major, minor, patch)

    @staticmethod
    def wrapper(func):
        '''Wrap methods to clear any message box they opened.'''

        def wrapped(self, *args, **kwargs):
            try:
                self.prevent_timeouts()
                return func(self, *args, **kwargs)
            finally:
                self.used()
                self.handler.finished()
                self.creating_wallet = False
                self.msg = None

        return wrapped

    @staticmethod
    def wrap_methods(cls):
        for method in ['apply_settings', 'change_pin',
                       'get_address', 'get_public_node',
                       'load_device_by_mnemonic', 'load_device_by_xprv',
                       'recovery_device', 'reset_device', 'sign_message',
                       'sign_tx', 'wipe_device']:
            setattr(cls, method, cls.wrapper(getattr(cls, method)))<|MERGE_RESOLUTION|>--- conflicted
+++ resolved
@@ -153,12 +153,6 @@
         node = self.get_public_node(address_n, creating).node
         return serialize_xpub(xtype, node.chain_code, node.public_key, node.depth, self.i4b(node.fingerprint), self.i4b(node.child_num))
 
-<<<<<<< HEAD
-    #def address_from_derivation(self, derivation):
-    #    return self.get_address('Litecoin', self.expand_path(derivation))
-
-=======
->>>>>>> 8df58ab3
     def toggle_passphrase(self):
         if self.features.passphrase_protection:
             self.msg = _("Confirm on your %s device to disable passphrases")

--- conflicted
+++ resolved
@@ -77,7 +77,6 @@
     check_imports()
 
 
-<<<<<<< HEAD
 from electrum_ltc.logging import get_logger, configure_logging
 from electrum_ltc import util
 from electrum_ltc import constants
@@ -89,20 +88,7 @@
 from electrum_ltc.commands import get_parser, known_commands, Commands, config_variables
 from electrum_ltc import daemon
 from electrum_ltc import keystore
-=======
-from electrum.logging import get_logger, configure_logging
-from electrum import util
-from electrum import constants
-from electrum import SimpleConfig
-from electrum.wallet import Wallet
-from electrum.storage import WalletStorage, get_derivation_used_for_hw_device_encryption
-from electrum.util import print_msg, print_stderr, json_encode, json_decode, UserCancelled
-from electrum.util import InvalidPassword
-from electrum.commands import get_parser, known_commands, Commands, config_variables
-from electrum import daemon
-from electrum import keystore
-from electrum.util import create_and_start_event_loop
->>>>>>> 31a18f83
+from electrum_ltc.util import create_and_start_event_loop
 
 _logger = get_logger(__name__)
 
@@ -443,13 +429,8 @@
         except daemon.DaemonNotRunning:
             cmd = known_commands[cmdname]
             if cmd.requires_network:
-<<<<<<< HEAD
                 print_msg("Daemon not running; try 'electrum-ltc daemon start'")
-                sys.exit(1)
-=======
-                print_msg("Daemon not running; try 'electrum daemon start'")
                 sys_exit(1)
->>>>>>> 31a18f83
             else:
                 init_cmdline(config_options, False)
                 plugins = init_plugins(config, 'cmdline')

--- conflicted
+++ resolved
@@ -107,7 +107,6 @@
         if name in self.plugins:
             return self.plugins[name]
         full_name = f'electrum.plugins.{name}.{self.gui_name}'
-        print_error("[plugins] Plugins: load_plugin(): fullname:"+full_name)#debugSatochip
         spec = importlib.util.find_spec(full_name)
         if spec is None:
             raise RuntimeError("%s implementation for %s plugin not found"
@@ -381,7 +380,6 @@
             self.recognised_hardware.add(pair)
 
     def register_enumerate_func(self, func):
-        print_error("[plugins] DeviceMgr: register_enumerate_func: adding function:"+str(func))#debugSatochip
         self.enumerate_func.add(func)
 
     def create_client(self, device, handler, plugin):
@@ -389,7 +387,6 @@
         client = self.client_lookup(device.id_)
         if client:
             return client
-        print_error("[plugins] DeviceMgr: create_client(): creating client...")#debugSatochip
         client = plugin.create_client(device, handler)
         if client:
             self.logger.info(f"Registering {client}")
@@ -423,7 +420,6 @@
             self._close_client(id_)
 
     def _close_client(self, id_):
-        print_error("[DeviceMgr] _close_client: id:"+str(id_))
         client = self.client_lookup(id_)
         self.clients.pop(client, None)
         if client:
@@ -434,7 +430,6 @@
             self.xpub_ids[xpub] = id_
 
     def client_lookup(self, id_):
-        print_error("[DeviceMgr] client_lookup: id:"+str(id_))#debugSatochip
         with self.lock:
             for client, (path, client_id) in self.clients.items():
                 if client_id == id_:
@@ -510,7 +505,6 @@
                               include_failing_clients=False):
         '''Returns a list of DeviceInfo objects: one for each connected,
         unpaired device accepted by the plugin.'''
-        #print_error("[plugins] DeviceMgr: unpaired_device_infos(): plugin:"+plugin.name+" nb_devices:"+str(len(devices)))#debugSatochip
         if not plugin.libraries_available:
             message = plugin.get_library_not_available_message()
             raise HardwarePluginLibraryUnavailable(message)
@@ -519,10 +513,8 @@
         devices = [dev for dev in devices if not self.xpub_by_id(dev.id_)]
         infos = []
         for device in devices:
-            print_error("[plugins] DeviceMgr: unpaired_device_infos(): device-product-key:"+ " device-path:"+device.path)#debugSatochip
             if device.product_key not in plugin.DEVICE_IDS:
                 continue
-            print_error("[plugins] DeviceMgr: unpaired_device_infos(): device-product-key:"+str(device.product_key[0])+" "+str(device.product_key[1])+ " device-path:"+device.path)#debugSatochip
             try:
                 client = self.create_client(device, handler, plugin)
             except Exception as e:
@@ -586,7 +578,6 @@
         devices = []
         for d in hid_list:
             product_key = (d['vendor_id'], d['product_id'])
-            self.print_error("Found device with VID:"+str(d['vendor_id'])+" PID:"+str(d['product_id']))#debugSatochip
             if product_key in self.recognised_hardware:
                 # Older versions of hid don't provide interface_number
                 interface_number = d.get('interface_number', -1)
@@ -601,24 +592,17 @@
                                       product_key=product_key,
                                       usage_page=usage_page,
                                       transport_ui_string='hid'))
-                self.print_error("Found recognized device with VID:"+str(d['vendor_id'])+" PID:"+str(d['product_id'])+" ID_:"+id_)#debugSatochip
         return devices
 
     def scan_devices(self):
-<<<<<<< HEAD
-        self.print_error("scanning devices...")
+        self.logger.info("scanning devices...")
         
-=======
-        self.logger.info("scanning devices...")
-
->>>>>>> 40e2b1d6
         # First see what's connected that we know about
         devices = self._scan_devices_with_hid()
 
         # Let plugin handlers enumerate devices we don't know about
         for f in self.enumerate_func:
             try:
-                self.print_error("Trying enumerate_func:"+f.__name__) #DebugSatochip
                 new_devices = f()
             except BaseException as e:
                 self.logger.error('custom device enum failed. func {}, error {}'
@@ -641,7 +625,5 @@
         # Unpair disconnected devices
         for id_ in disconnected_ids:
             self.unpair_id(id_)
-
-        self.print_error("Found "+ str(len(devices)) + " devices...")#DebugSatochip
         
         return devices
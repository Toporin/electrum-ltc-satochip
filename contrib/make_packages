#!/usr/bin/python

import sys, re, shutil, os, hashlib
import imp
import getpass

if __name__ == '__main__':

    d = os.path.abspath(os.path.join(os.path.dirname(os.path.realpath(__file__)), os.pardir))
    os.chdir(d)
    v = imp.load_source('version', 'lib/version.py')
    version = v.ELECTRUM_VERSION
    print "version", version

    # copy dependencies into 'packages' directory
    deps = [
        'aes',
        'ecdsa',
        'pbkdf2',
        'requests', # note: requests-2.5.1 is needed to build with pyinstaller
        'qrcode',
        'google/protobuf',
        'tlslite',
        'dns',
        'six',
    ]
    # don't use /usr/lib
    sys.path = ['/usr/local/lib/python2.7/dist-packages']
    for module in deps:
        f, pathname, descr = imp.find_module(module)
        target = 'packages/' + module + descr[0]
        if os.path.exists(target):
            continue
        d = os.path.dirname(target)
        if d and not (os.path.exists(d)):
            os.makedirs(d)
        if descr[0]:
            shutil.copy(pathname, target)
        else:
            shutil.copytree(pathname, target, ignore=shutil.ignore_patterns('*.pyc'))

    # fix google/__init__.py needed by pyinstaller
    n = 'packages/google/__init__.py'
    if not os.path.exists(n):
        os.system("echo \# do not remove>%s"%n)

    os.system("pyrcc4 icons.qrc -o gui/qt/icons_rc.py")
    os.system("python setup.py sdist --format=zip,gztar")
<<<<<<< HEAD
    
    _tgz="Electrum-LTC-%s.tar.gz"%version
    _zip="Electrum-LTC-%s.zip"%version
=======

    _tgz="Electrum-%s.tar.gz"%version
    _zip="Electrum-%s.zip"%version
>>>>>>> 9dfe8ff8

    os.chdir("dist")
    password = getpass.getpass("Password:")
    for f in [_tgz,_zip]:
        os.system( "gpg --sign --armor --detach --passphrase \"%s\" %s"%(password, f) )

    md5_tgz = hashlib.md5(file(_tgz, 'r').read()).digest().encode('hex')
    md5_zip = hashlib.md5(file(_zip, 'r').read()).digest().encode('hex')
    os.chdir("..")

    print ""
    print "Packages are ready:"
    print "dist/%s     "%_tgz, md5_tgz
    print "dist/%s        "%_zip, md5_zip
    print "To make a release, upload the files to the server, and update the webpages in branch gh-pages"
<|MERGE_RESOLUTION|>--- conflicted
+++ resolved
@@ -46,15 +46,9 @@
 
     os.system("pyrcc4 icons.qrc -o gui/qt/icons_rc.py")
     os.system("python setup.py sdist --format=zip,gztar")
-<<<<<<< HEAD
-    
+
     _tgz="Electrum-LTC-%s.tar.gz"%version
     _zip="Electrum-LTC-%s.zip"%version
-=======
-
-    _tgz="Electrum-%s.tar.gz"%version
-    _zip="Electrum-%s.zip"%version
->>>>>>> 9dfe8ff8
 
     os.chdir("dist")
     password = getpass.getpass("Password:")

#!/bin/bash

NAME_ROOT=electrum-ltc

# These settings probably don't need any change
export WINEPREFIX=/opt/wine64
export PYTHONDONTWRITEBYTECODE=1
export PYTHONHASHSEED=22

PYHOME=c:/python3
PYTHON="wine $PYHOME/python.exe -OO -B"


# Let's begin!
cd `dirname $0`
set -e

mkdir -p tmp
cd tmp

pushd $WINEPREFIX/drive_c/electrum-ltc

# Load electrum-locale for this release
git submodule init
git submodule update

VERSION=`git describe --tags --dirty --always`
echo "Last commit: $VERSION"

pushd ./contrib/deterministic-build/electrum-ltc-locale
if ! which msgfmt > /dev/null 2>&1; then
    echo "Please install gettext"
    exit 1
fi
for i in ./locale/*; do
    dir=$WINEPREFIX/drive_c/electrum-ltc/electrum_ltc/$i/LC_MESSAGES
    mkdir -p $dir
    msgfmt --output-file=$dir/electrum.mo $i/electrum.po || true
done
popd

find -exec touch -d '2000-11-11T11:11:11+00:00' {} +
popd

cp $WINEPREFIX/drive_c/electrum-ltc/LICENCE .

# Install frozen dependencies
$PYTHON -m pip install -r ../../deterministic-build/requirements.txt

$PYTHON -m pip install -r ../../deterministic-build/requirements-hw.txt

<<<<<<< HEAD
pushd $WINEPREFIX/drive_c/electrum-ltc
$PYTHON setup.py install
=======
pushd $WINEPREFIX/drive_c/electrum
$PYTHON -m pip install .
>>>>>>> ca931f47
popd

cd ..

rm -rf dist/

# build standalone and portable versions
wine "$PYHOME/scripts/pyinstaller.exe" --noconfirm --ascii --clean --name $NAME_ROOT-$VERSION -w deterministic.spec

# set timestamps in dist, in order to make the installer reproducible
pushd dist
find -exec touch -d '2000-11-11T11:11:11+00:00' {} +
popd

# build NSIS installer
# $VERSION could be passed to the electrum.nsi script, but this would require some rewriting in the script itself.
wine "$WINEPREFIX/drive_c/Program Files (x86)/NSIS/makensis.exe" /DPRODUCT_VERSION=$VERSION electrum.nsi

cd dist
mv electrum-ltc-setup.exe $NAME_ROOT-$VERSION-setup.exe
cd ..

echo "Done."
sha256sum dist/electrum*exe<|MERGE_RESOLUTION|>--- conflicted
+++ resolved
@@ -49,13 +49,8 @@
 
 $PYTHON -m pip install -r ../../deterministic-build/requirements-hw.txt
 
-<<<<<<< HEAD
 pushd $WINEPREFIX/drive_c/electrum-ltc
-$PYTHON setup.py install
-=======
-pushd $WINEPREFIX/drive_c/electrum
 $PYTHON -m pip install .
->>>>>>> ca931f47
 popd
 
 cd ..

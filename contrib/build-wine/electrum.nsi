;--------------------------------
;Include Modern UI
  !include "TextFunc.nsh" ;Needed for the $GetSize function. I know, doesn't sound logical, it isn't.
  !include "MUI2.nsh"
  
;--------------------------------
;Variables

  !define PRODUCT_NAME "Electrum-LTC"
  !define PRODUCT_WEB_SITE "https://github.com/pooler/electrum-ltc"
  !define PRODUCT_PUBLISHER "Electrum Technologies GmbH"
  !define PRODUCT_UNINST_KEY "Software\Microsoft\Windows\CurrentVersion\Uninstall\${PRODUCT_NAME}"

;--------------------------------
;General

  ;Name and file
  Name "${PRODUCT_NAME}"
  OutFile "dist/electrum-ltc-setup.exe"

  ;Default installation folder
  InstallDir "$PROGRAMFILES\${PRODUCT_NAME}"

  ;Get installation folder from registry if available
  InstallDirRegKey HKCU "Software\${PRODUCT_NAME}" ""

  ;Request application privileges for Windows Vista
  RequestExecutionLevel admin

  ;Specifies whether or not the installer will perform a CRC on itself before allowing an install
  CRCCheck on
  
  ;Sets whether or not the details of the install are shown. Can be 'hide' (the default) to hide the details by default, allowing the user to view them, or 'show' to show them by default, or 'nevershow', to prevent the user from ever seeing them.
  ShowInstDetails show
  
  ;Sets whether or not the details of the uninstall  are shown. Can be 'hide' (the default) to hide the details by default, allowing the user to view them, or 'show' to show them by default, or 'nevershow', to prevent the user from ever seeing them.
  ShowUninstDetails show
  
  ;Sets the colors to use for the install info screen (the default is 00FF00 000000. Use the form RRGGBB (in hexadecimal, as in HTML, only minus the leading '#', since # can be used for comments). Note that if "/windows" is specified as the only parameter, the default windows colors will be used.
  InstallColors /windows
  
  ;This command sets the compression algorithm used to compress files/data in the installer. (http://nsis.sourceforge.net/Reference/SetCompressor)
  SetCompressor /SOLID lzma
  
  ;Sets the dictionary size in megabytes (MB) used by the LZMA compressor (default is 8 MB).
  SetCompressorDictSize 64
  
  ;Sets the text that is shown (by default it is 'Nullsoft Install System vX.XX') in the bottom of the install window. Setting this to an empty string ("") uses the default; to set the string to blank, use " " (a space).
  BrandingText "${PRODUCT_NAME} Installer v${PRODUCT_VERSION}" 
  
  ;Sets what the titlebars of the installer will display. By default, it is 'Name Setup', where Name is specified with the Name command. You can, however, override it with 'MyApp Installer' or whatever. If you specify an empty string (""), the default will be used (you can however specify " " to achieve a blank string)
  Caption "${PRODUCT_NAME}"

  ;Adds the Product Version on top of the Version Tab in the Properties of the file.
  VIProductVersion 1.0.0.0
  
  ;VIAddVersionKey - Adds a field in the Version Tab of the File Properties. This can either be a field provided by the system or a user defined field.
  VIAddVersionKey ProductName "${PRODUCT_NAME} Installer"
  VIAddVersionKey Comments "The installer for ${PRODUCT_NAME}"
  VIAddVersionKey CompanyName "${PRODUCT_NAME}"
  VIAddVersionKey LegalCopyright "2013-2016 ${PRODUCT_PUBLISHER}"
  VIAddVersionKey FileDescription "${PRODUCT_NAME} Installer"
  VIAddVersionKey FileVersion ${PRODUCT_VERSION}
  VIAddVersionKey ProductVersion ${PRODUCT_VERSION}
  VIAddVersionKey InternalName "${PRODUCT_NAME} Installer"
  VIAddVersionKey LegalTrademarks "${PRODUCT_NAME} is a trademark of ${PRODUCT_PUBLISHER}" 
  VIAddVersionKey OriginalFilename "${PRODUCT_NAME}.exe"

;--------------------------------
;Interface Settings

  !define MUI_ABORTWARNING
  !define MUI_ABORTWARNING_TEXT "Are you sure you wish to abort the installation of ${PRODUCT_NAME}?"
  
<<<<<<< HEAD
  !define MUI_ICON "tmp\electrum-ltc\icons\electrum.ico"
=======
  !define MUI_ICON "c:\electrum\icons\electrum.ico"
>>>>>>> 8ba70ee0
  
;--------------------------------
;Pages

  !insertmacro MUI_PAGE_DIRECTORY
  !insertmacro MUI_PAGE_INSTFILES
  !insertmacro MUI_UNPAGE_CONFIRM
  !insertmacro MUI_UNPAGE_INSTFILES

;--------------------------------
;Languages

  !insertmacro MUI_LANGUAGE "English"

;--------------------------------
;Installer Sections

;Check if we have Administrator rights
Function .onInit
	UserInfo::GetAccountType
	pop $0
	${If} $0 != "admin" ;Require admin rights on NT4+
		MessageBox mb_iconstop "Administrator rights required!"
		SetErrorLevel 740 ;ERROR_ELEVATION_REQUIRED
		Quit
	${EndIf}
FunctionEnd

Section
  SetOutPath $INSTDIR

  ;Uninstall previous version files
  RMDir /r "$INSTDIR\*.*"
  Delete "$DESKTOP\${PRODUCT_NAME}.lnk"
  Delete "$SMPROGRAMS\${PRODUCT_NAME}\*.*"
  
  ;Files to pack into the installer
<<<<<<< HEAD
  File /r "dist\electrum-ltc\*.*"
  File "..\..\icons\electrum.ico"
=======
  File /r "dist\electrum\*.*"
  File "c:\electrum\icons\electrum.ico"
>>>>>>> 8ba70ee0

  ;Store installation folder
  WriteRegStr HKCU "Software\${PRODUCT_NAME}" "" $INSTDIR

  ;Create uninstaller
  DetailPrint "Creating uninstaller..."
  WriteUninstaller "$INSTDIR\Uninstall.exe"

  ;Create desktop shortcut
  DetailPrint "Creating desktop shortcut..."
  CreateShortCut "$DESKTOP\${PRODUCT_NAME}.lnk" "$INSTDIR\electrum-ltc-${PRODUCT_VERSION}.exe" ""

  ;Create start-menu items
  DetailPrint "Creating start-menu items..."
  CreateDirectory "$SMPROGRAMS\${PRODUCT_NAME}"
  CreateShortCut "$SMPROGRAMS\${PRODUCT_NAME}\Uninstall.lnk" "$INSTDIR\Uninstall.exe" "" "$INSTDIR\Uninstall.exe" 0
  CreateShortCut "$SMPROGRAMS\${PRODUCT_NAME}\${PRODUCT_NAME}.lnk" "$INSTDIR\electrum-ltc-${PRODUCT_VERSION}.exe" "" "$INSTDIR\electrum-ltc-${PRODUCT_VERSION}.exe" 0
  CreateShortCut "$SMPROGRAMS\${PRODUCT_NAME}\${PRODUCT_NAME} Testnet.lnk" "$INSTDIR\electrum-ltc-${PRODUCT_VERSION}.exe" "--testnet" "$INSTDIR\electrum-ltc-${PRODUCT_VERSION}.exe" 0


  ;Links bitcoin: URI's to Electrum
  WriteRegStr HKCU "Software\Classes\litecoin" "" "URL:litecoin Protocol"
  WriteRegStr HKCU "Software\Classes\litecoin" "URL Protocol" ""
  WriteRegStr HKCU "Software\Classes\litecoin" "DefaultIcon" "$\"$INSTDIR\electrum.ico, 0$\""
  WriteRegStr HKCU "Software\Classes\litecoin\shell\open\command" "" "$\"$INSTDIR\electrum-ltc-${PRODUCT_VERSION}.exe$\" $\"%1$\""

  ;Adds an uninstaller possibility to Windows Uninstall or change a program section
  WriteRegStr HKCU "${PRODUCT_UNINST_KEY}" "DisplayName" "$(^Name)"
  WriteRegStr HKCU "${PRODUCT_UNINST_KEY}" "UninstallString" "$INSTDIR\Uninstall.exe"
  WriteRegStr HKCU "${PRODUCT_UNINST_KEY}" "DisplayVersion" "${PRODUCT_VERSION}"
  WriteRegStr HKCU "${PRODUCT_UNINST_KEY}" "URLInfoAbout" "${PRODUCT_WEB_SITE}"
  WriteRegStr HKCU "${PRODUCT_UNINST_KEY}" "Publisher" "${PRODUCT_PUBLISHER}"
  WriteRegStr HKCU "${PRODUCT_UNINST_KEY}" "DisplayIcon" "$INSTDIR\electrum.ico"

  ;Fixes Windows broken size estimates
  ${GetSize} "$INSTDIR" "/S=0K" $0 $1 $2
  IntFmt $0 "0x%08X" $0
  WriteRegDWORD HKCU "${PRODUCT_UNINST_KEY}" "EstimatedSize" "$0"
SectionEnd

;--------------------------------
;Descriptions

;--------------------------------
;Uninstaller Section

Section "Uninstall"
  RMDir /r "$INSTDIR\*.*"

  RMDir "$INSTDIR"

  Delete "$DESKTOP\${PRODUCT_NAME}.lnk"
  Delete "$SMPROGRAMS\${PRODUCT_NAME}\*.*"
  RMDir  "$SMPROGRAMS\${PRODUCT_NAME}"
  
  DeleteRegKey HKCU "Software\Classes\litecoin"
  DeleteRegKey HKCU "Software\${PRODUCT_NAME}"
  DeleteRegKey HKCU "${PRODUCT_UNINST_KEY}"
SectionEnd<|MERGE_RESOLUTION|>--- conflicted
+++ resolved
@@ -72,11 +72,7 @@
   !define MUI_ABORTWARNING
   !define MUI_ABORTWARNING_TEXT "Are you sure you wish to abort the installation of ${PRODUCT_NAME}?"
   
-<<<<<<< HEAD
-  !define MUI_ICON "tmp\electrum-ltc\icons\electrum.ico"
-=======
-  !define MUI_ICON "c:\electrum\icons\electrum.ico"
->>>>>>> 8ba70ee0
+  !define MUI_ICON "c:\electrum-ltc\icons\electrum.ico"
   
 ;--------------------------------
 ;Pages
@@ -114,13 +110,8 @@
   Delete "$SMPROGRAMS\${PRODUCT_NAME}\*.*"
   
   ;Files to pack into the installer
-<<<<<<< HEAD
   File /r "dist\electrum-ltc\*.*"
-  File "..\..\icons\electrum.ico"
-=======
-  File /r "dist\electrum\*.*"
-  File "c:\electrum\icons\electrum.ico"
->>>>>>> 8ba70ee0
+  File "c:\electrum-ltc\icons\electrum.ico"
 
   ;Store installation folder
   WriteRegStr HKCU "Software\${PRODUCT_NAME}" "" $INSTDIR

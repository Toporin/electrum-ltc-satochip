--- conflicted
+++ resolved
@@ -19,15 +19,8 @@
     os.mkdir(target)
     shutil.copyfile('electrum-ltc', target + '/el4a.py')
     shutil.copyfile('scripts/authenticator.py', target + '/authenticator.py')
-<<<<<<< HEAD
     shutil.copytree("packages",'dist/el4a-%s/packages'%version, ignore=shutil.ignore_patterns('*.pyc'))
     shutil.copytree("lib",'dist/el4a-%s/lib'%version, ignore=shutil.ignore_patterns('*.pyc'))
-    # dns is not used by android app
-    os.system('rm -rf %s/packages/dns'%target)
-=======
-    shutil.copytree("packages",'dist/e4a-%s/packages'%version, ignore=shutil.ignore_patterns('*.pyc'))
-    shutil.copytree("lib",'dist/e4a-%s/lib'%version, ignore=shutil.ignore_patterns('*.pyc'))
->>>>>>> dfb3d7b1
     os.mkdir(target + '/gui')
     shutil.copyfile('gui/android.py', target + '/gui/android.py')
     open(target + '/gui/__init__.py','w').close()

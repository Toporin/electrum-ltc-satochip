--- conflicted
+++ resolved
@@ -43,18 +43,8 @@
 rm  -rf $BUILDDIR > /dev/null 2>&1
 mkdir $BUILDDIR
 
-<<<<<<< HEAD
-info "Downloading icons and locale..."
-for repo in icons locale; do
-  git clone $GIT_REPO-$repo $BUILDDIR/electrum-ltc-$repo
-done
-
-cp -R $BUILDDIR/electrum-ltc-locale/locale/ ./lib/locale/
-cp    $BUILDDIR/electrum-ltc-icons/icons_rc.py ./gui/qt/
-=======
-cp -R ./contrib/deterministic-build/electrum-locale/locale/ ./lib/locale/
-cp    ./contrib/deterministic-build/electrum-icons/icons_rc.py ./gui/qt/
->>>>>>> a81e96bc
+cp -R ./contrib/deterministic-build/electrum-ltc-locale/locale/ ./lib/locale/
+cp    ./contrib/deterministic-build/electrum-ltc-icons/icons_rc.py ./gui/qt/
 
 
 info "Downloading libusb..."

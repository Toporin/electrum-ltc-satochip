--- conflicted
+++ resolved
@@ -30,16 +30,10 @@
 hiddenimports += collect_submodules('ckcc')
 
 datas = [
-<<<<<<< HEAD
-    (electrum+'electrum_ltc/*.json', PYPKG),
-    (electrum+'electrum_ltc/wordlist/english.txt', PYPKG + '/wordlist'),
-    (electrum+'electrum_ltc/locale', PYPKG + '/locale')
-=======
     (electrum + PYPKG + '/*.json', PYPKG),
     (electrum + PYPKG + '/wordlist/english.txt', PYPKG + '/wordlist'),
     (electrum + PYPKG + '/locale', PYPKG + '/locale'),
     (electrum + PYPKG + '/plugins', PYPKG + '/plugins'),
->>>>>>> e9f18883
 ]
 datas += collect_data_files('trezorlib')
 datas += collect_data_files('safetlib')

--- conflicted
+++ resolved
@@ -58,26 +58,6 @@
 extras_require['full'] = [pkg for sublist in list(extras_require.values()) for pkg in sublist]
 
 
-<<<<<<< HEAD
-class CustomInstallCommand(install):
-    def run(self):
-        install.run(self)
-        # potentially build Qt icons file
-        try:
-            import PyQt5
-        except ImportError:
-            pass
-        else:
-            try:
-                path = os.path.join(self.install_lib, "electrum_ltc/gui/qt/icons_rc.py")
-                if not os.path.exists(path):
-                    subprocess.call(["pyrcc5", "icons.qrc", "-o", path])
-            except Exception as e:
-                print('Warning: building icons file failed with {}'.format(repr(e)))
-
-
-=======
->>>>>>> 7ea01e9e
 setup(
     name="Electrum-LTC",
     version=version.ELECTRUM_VERSION,
@@ -106,14 +86,6 @@
     author="Thomas Voegtlin",
     author_email="thomasv@electrum.org",
     license="MIT Licence",
-<<<<<<< HEAD
     url="https://electrum-ltc.org",
     long_description="""Lightweight Litecoin Wallet""",
-    cmdclass={
-        'install': CustomInstallCommand,
-    },
-=======
-    url="https://electrum.org",
-    long_description="""Lightweight Bitcoin Wallet""",
->>>>>>> 7ea01e9e
 )
--- conflicted
+++ resolved
@@ -1,13 +1,7 @@
-<<<<<<< HEAD
 import select, time, electrum_ltc as electrum, queue
 from electrum_ltc import Connection, Interface, SimpleConfig
+
 from electrum_ltc.network import filter_protocol, parse_servers
-=======
-import select, time, electrum, queue
-from electrum import Connection, Interface, SimpleConfig
-
-from electrum.network import filter_protocol, parse_servers
->>>>>>> 70af22c9
 from collections import defaultdict
 
 # electrum.util.set_verbosity(1)
@@ -55,11 +49,7 @@
     config = SimpleConfig()
     peers = []
     # 1. get connected interfaces
-<<<<<<< HEAD
-    server = 'electrum-ltc.bysh.me:50002:s'
-=======
     server = config.get('server')
->>>>>>> 70af22c9
     interfaces = get_interfaces([server])
     if not interfaces:
         print("No connection to", server)

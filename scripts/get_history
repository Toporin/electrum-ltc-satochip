--- conflicted
+++ resolved
@@ -1,12 +1,8 @@
 #!/usr/bin/env python
 
 import sys
-<<<<<<< HEAD
-from electrum_ltc import Network, print_json
-=======
-from electrum import Network
-from electrum.util import json_encode, print_msg
->>>>>>> 5bbffb0c
+from electrum_ltc import Network
+from electrum_ltc.util import json_encode, print_msg
 
 try:
     addr = sys.argv[1]

--- conflicted
+++ resolved
@@ -7,11 +7,7 @@
 try:
     addr = sys.argv[1]
 except Exception:
-<<<<<<< HEAD
-    print "usage: get_history <litecoin_address>"
-=======
-    print("usage: get_history <bitcoin_address>")
->>>>>>> 29aaa1c4
+    print("usage: get_history <litecoin_address>")
     sys.exit(1)
 
 n = Network()

--- conflicted
+++ resolved
@@ -1,14 +1,9 @@
 #!/usr/bin/env python3
 
 import sys
-<<<<<<< HEAD
 from electrum_ltc import Network
 from electrum_ltc.util import json_encode, print_msg
-=======
-from electrum import Network
-from electrum.util import json_encode, print_msg
-from electrum import bitcoin
->>>>>>> 7173101a
+from electrum_ltc import bitcoin
 
 try:
     addr = sys.argv[1]

import unittest
from unittest import mock

import lib.bitcoin as bitcoin
import lib.keystore as keystore
import lib.storage as storage
import lib.wallet as wallet


# TODO: 2fa
class TestWalletKeystoreAddressIntegrity(unittest.TestCase):

    gap_limit = 1  # make tests run faster

    def _check_seeded_keystore_sanity(self, ks):
        self.assertTrue (ks.is_deterministic())
        self.assertFalse(ks.is_watching_only())
        self.assertFalse(ks.can_import())
        self.assertTrue (ks.has_seed())

    def _check_xpub_keystore_sanity(self, ks):
        self.assertTrue (ks.is_deterministic())
        self.assertTrue (ks.is_watching_only())
        self.assertFalse(ks.can_import())
        self.assertFalse(ks.has_seed())

    def _create_standard_wallet(self, ks):
        store = storage.WalletStorage('if_this_exists_mocking_failed_648151893')
        store.put('keystore', ks.dump())
        store.put('gap_limit', self.gap_limit)
        w = wallet.Standard_Wallet(store)
        w.synchronize()
        return w

    def _create_multisig_wallet(self, ks1, ks2):
        store = storage.WalletStorage('if_this_exists_mocking_failed_648151893')
        multisig_type = "%dof%d" % (2, 2)
        store.put('wallet_type', multisig_type)
        store.put('x%d/' % 1, ks1.dump())
        store.put('x%d/' % 2, ks2.dump())
        store.put('gap_limit', self.gap_limit)
        w = wallet.Multisig_Wallet(store)
        w.synchronize()
        return w

    @mock.patch.object(storage.WalletStorage, '_write')
    def test_electrum_seed_standard(self, mock_write):
        seed_words = 'cycle rocket west magnet parrot shuffle foot correct salt library feed song'
        self.assertEqual(bitcoin.seed_type(seed_words), 'standard')

        ks = keystore.from_seed(seed_words, '')

        self._check_seeded_keystore_sanity(ks)
        self.assertTrue(isinstance(ks, keystore.BIP32_KeyStore))

        self.assertEqual(ks.xpub, 'xpub661MyMwAqRbcFWohJWt7PHsFEJfZAvw9ZxwQoDa4SoMgsDDM1T7WK3u9E4edkC4ugRnZ8E4xDZRpk8Rnts3Nbt97dPwT52CwBdDWroaZf8U')

        w = self._create_standard_wallet(ks)

        self.assertEqual(w.get_receiving_addresses()[0], 'LgbiA75qdajKtdsfEXQQGwfonAQZEEEbjS')
        self.assertEqual(w.get_change_addresses()[0], 'LdfcFkfXExba64HeRK1c9icSJMr6tMKyfv')

    @mock.patch.object(storage.WalletStorage, '_write')
    def test_electrum_seed_segwit(self, mock_write):
        seed_words = 'bitter grass shiver impose acquire brush forget axis eager alone wine silver'
        self.assertEqual(bitcoin.seed_type(seed_words), 'segwit')

        ks = keystore.from_seed(seed_words, '')

        self._check_seeded_keystore_sanity(ks)
        self.assertTrue(isinstance(ks, keystore.BIP32_KeyStore))

        self.assertEqual(ks.xpub, 'zpub6jftahH18ngZyLeqfLBFAm7YaWFVttE9pku5pNMX2qPzTjoq1FVgZMmhjecyB2nqFb31gHE9vNvbaggU6vvWpNZbXEWLLUjYjFqG95LNyT8')

        w = self._create_standard_wallet(ks)

        self.assertEqual(w.get_receiving_addresses()[0], 'ltc1qtt5msqvcqyvuu7hq7urwgraqqyq2yhtux3m2q9')
        self.assertEqual(w.get_change_addresses()[0], 'ltc1q9wlrynvj7qz7x4fs29d8dnje0zdevj5vl9f0pn')

    @mock.patch.object(storage.WalletStorage, '_write')
    def test_electrum_seed_old(self, mock_write):
        seed_words = 'powerful random nobody notice nothing important anyway look away hidden message over'
        self.assertEqual(bitcoin.seed_type(seed_words), 'old')

        ks = keystore.from_seed(seed_words, '')

        self._check_seeded_keystore_sanity(ks)
        self.assertTrue(isinstance(ks, keystore.Old_KeyStore))

        self.assertEqual(ks.mpk, 'e9d4b7866dd1e91c862aebf62a49548c7dbf7bcc6e4b7b8c9da820c7737968df9c09d5a3e271dc814a29981f81b3faaf2737b551ef5dcc6189cf0f8252c442b3')

        w = self._create_standard_wallet(ks)

        self.assertEqual(w.get_receiving_addresses()[0], 'LZXBVPSYn3bfFfibvUm9K8h4BddGhUE4Fe')
        self.assertEqual(w.get_change_addresses()[0], 'LdeTQ2avMuXcwvpJfMpPwFPgz5F3Fnbsdu')

    @mock.patch.object(storage.WalletStorage, '_write')
    def test_bip39_seed_bip44_standard(self, mock_write):
        seed_words = 'treat dwarf wealth gasp brass outside high rent blood crowd make initial'
        self.assertEqual(keystore.bip39_is_checksum_valid(seed_words), (True, True))

        ks = keystore.from_bip39_seed(seed_words, '', "m/44'/0'/0'")

        self.assertTrue(isinstance(ks, keystore.BIP32_KeyStore))

        self.assertEqual(ks.xpub, 'xpub6DFh1smUsyqmYD4obDX6ngaxhd53Zx7aeFjoobebm7vbkT6f9awJWFuGzBT9FQJEWFBL7UyhMXtYzRcwDuVbcxtv9Ce2W9eMm4KXLdvdbjv')

        w = self._create_standard_wallet(ks)

        self.assertEqual(w.get_receiving_addresses()[0], '16j7Dqk3Z9DdTdBtHcCVLaNQy9MTgywUUo')
        self.assertEqual(w.get_change_addresses()[0], '1GG5bVeWgAp5XW7JLCphse14QaC4qiHyWn')

    @mock.patch.object(storage.WalletStorage, '_write')
    def test_bip39_seed_bip49_p2sh_segwit(self, mock_write):
        seed_words = 'treat dwarf wealth gasp brass outside high rent blood crowd make initial'
        self.assertEqual(keystore.bip39_is_checksum_valid(seed_words), (True, True))

        ks = keystore.from_bip39_seed(seed_words, '', "m/49'/0'/0'")

        self.assertTrue(isinstance(ks, keystore.BIP32_KeyStore))

        self.assertEqual(ks.xpub, 'ypub6XDth9u8DzXV1tcpDtoDKMf6kVMaVMn1juVWEesTshcX4zUVvfNgjPJLXrD9N7AdTLnbHFL64KmBn3SNaTe69iZYbYCqLCCNPZKbLz9niQ4')

        w = self._create_standard_wallet(ks)

        self.assertEqual(w.get_receiving_addresses()[0], '35ohQTdNykjkF1Mn9nAVEFjupyAtsPAK1W')
        self.assertEqual(w.get_change_addresses()[0], '3KaBTcviBLEJajTEMstsA2GWjYoPzPK7Y7')

    @mock.patch.object(storage.WalletStorage, '_write')
    def test_electrum_multisig_seed_standard(self, mock_write):
        seed_words = 'blast uniform dragon fiscal ensure vast young utility dinosaur abandon rookie sure'
        self.assertEqual(bitcoin.seed_type(seed_words), 'standard')

        ks1 = keystore.from_seed(seed_words, '')
        self._check_seeded_keystore_sanity(ks1)
        self.assertTrue(isinstance(ks1, keystore.BIP32_KeyStore))
        self.assertEqual(ks1.xpub, 'xpub661MyMwAqRbcGNEPu3aJQqXTydqR9t49Tkwb4Esrj112kw8xLthv8uybxvaki4Ygt9xiwZUQGeFTG7T2TUzR3eA4Zp3aq5RXsABHFBUrq4c')

        ks2 = keystore.from_xpub('xpub661MyMwAqRbcGfCPEkkyo5WmcrhTq8mi3xuBS7VEZ3LYvsgY1cCFDbenT33bdD12axvrmXhuX3xkAbKci3yZY9ZEk8vhLic7KNhLjqdh5ec')
        self._check_xpub_keystore_sanity(ks2)
        self.assertTrue(isinstance(ks2, keystore.BIP32_KeyStore))

        w = self._create_multisig_wallet(ks1, ks2)

        self.assertEqual(w.get_receiving_addresses()[0], 'M8wrMJA8deEQuJXhXYa6nrJPBi7yiLnCN5')
        self.assertEqual(w.get_change_addresses()[0], 'MCjfF7hpoc3mbD1DBEqqJv1scPJJDhtoMG')

    @mock.patch.object(storage.WalletStorage, '_write')
    def test_electrum_multisig_seed_segwit(self, mock_write):
        seed_words = 'snow nest raise royal more walk demise rotate smooth spirit canyon gun'
        self.assertEqual(bitcoin.seed_type(seed_words), 'segwit')

        ks1 = keystore.from_seed(seed_words, '')
        self._check_seeded_keystore_sanity(ks1)
        self.assertTrue(isinstance(ks1, keystore.BIP32_KeyStore))
        self.assertEqual(ks1.xpub, 'zpub6jftahH18ngZxwy83eiaWSH1ynYTbA4Ta5MR6JQb4TZCJLCbEzY15f6BCpiDtQeFkzni3v4tT5x6x6Lanvg1YbMZ7ePQmjqtbznPUcYA6mK')

        ks2 = keystore.from_xpub('zpub6jftahH18ngZxE47EYpJWzwTF71AhtNW8ToREBZB7mu3BMdud8aG1tw5TtSqY4qPrhFK1NpKvYwJi9mnhLE8p57nx6929YguJ1Sf2VB8VGt')
        self._check_xpub_keystore_sanity(ks2)
        self.assertTrue(isinstance(ks2, keystore.BIP32_KeyStore))

        w = self._create_multisig_wallet(ks1, ks2)

<<<<<<< HEAD
        self.assertEqual(w.get_receiving_addresses()[0], 'ltc1qnvks7gfdu72de8qv6q6rhkkzu70fqz4wpjzuxjf6aydsx7wxfwcqsmgvk5')
        self.assertEqual(w.get_change_addresses()[0], 'ltc1qsvfq6ekp0paugjhfey38pt3nqyvs3tcxu5l00v56j3g6g5la004qd3rptc')
=======
        self.assertEqual(w.get_receiving_addresses()[0], 'bc1qnvks7gfdu72de8qv6q6rhkkzu70fqz4wpjzuxjf6aydsx7wxfwcqnlxuv3')
        self.assertEqual(w.get_change_addresses()[0], 'bc1qsvfq6ekp0paugjhfey38pt3nqyvs3tcxu5l00v56j3g6g5la004qw4d33a')

    @mock.patch.object(storage.WalletStorage, '_write')
    def test_bip39_multisig_seed_bip44_standard(self, mock_write):
        seed_words = 'treat dwarf wealth gasp brass outside high rent blood crowd make initial'
        self.assertEqual(keystore.bip39_is_checksum_valid(seed_words), (True, True))

        ks1 = keystore.from_bip39_seed(seed_words, '', "m/44'/0'/0'")
        self.assertTrue(isinstance(ks1, keystore.BIP32_KeyStore))
        self.assertEqual(ks1.xpub, 'xpub6DFh1smUsyqmYD4obDX6ngaxhd53Zx7aeFjoobebm7vbkT6f9awJWFuGzBT9FQJEWFBL7UyhMXtYzRcwDuVbcxtv9Ce2W9eMm4KXLdvdbjv')

        ks2 = keystore.from_xpub('xpub6D9mmC1euHjT6dVrsfwSeNRPF2oi3cTifXwgnhzAay7RiCmZTtzAPCGPcyYP9NwTn5QvoyYsx7DxSQYc82872dk3pWv1P5om1EC1jAr5jGT')
        self._check_xpub_keystore_sanity(ks2)
        self.assertTrue(isinstance(ks2, keystore.BIP32_KeyStore))

        w = self._create_multisig_wallet(ks1, ks2)

        self.assertEqual(w.get_receiving_addresses()[0], '35hp2ELdVzs3xF7cFhsuifV9HnyHpNAwbf')
        self.assertEqual(w.get_change_addresses()[0], '39LMwwqYwx8XUNCs83FQ82nNBCpu3JDrcW')

    @mock.patch.object(storage.WalletStorage, '_write')
    def test_bip39_multisig_seed_bip49_p2sh_segwit(self, mock_write):
        seed_words = 'treat dwarf wealth gasp brass outside high rent blood crowd make initial'
        self.assertEqual(keystore.bip39_is_checksum_valid(seed_words), (True, True))

        ks1 = keystore.from_bip39_seed(seed_words, '', "m/49'/0'/0'")
        self.assertTrue(isinstance(ks1, keystore.BIP32_KeyStore))
        self.assertEqual(ks1.xpub, 'ypub6XDth9u8DzXV1tcpDtoDKMf6kVMaVMn1juVWEesTshcX4zUVvfNgjPJLXrD9N7AdTLnbHFL64KmBn3SNaTe69iZYbYCqLCCNPZKbLz9niQ4')

        ks2 = keystore.from_xpub('ypub6WnnkE8TGSfWMb6QUVYoVsDRwpCUR98xUg7JnSoVuK7w41UGNViztuCCd8f4mHi6KkUahrh5CnZex1PJNi3oKcSCZ9Lni4huF5FAGouGkuz')
        self._check_xpub_keystore_sanity(ks2)
        self.assertTrue(isinstance(ks2, keystore.BIP32_KeyStore))

        w = self._create_multisig_wallet(ks1, ks2)

        self.assertEqual(w.get_receiving_addresses()[0], '33hvqSEadWahj8WUbAcoLFBEXBRThuUDQd')
        self.assertEqual(w.get_change_addresses()[0], '39Soij7BaNmD83d9NXF2283sqjb5Vwhe1m')
>>>>>>> e299df7b
<|MERGE_RESOLUTION|>--- conflicted
+++ resolved
@@ -107,8 +107,8 @@
 
         w = self._create_standard_wallet(ks)
 
-        self.assertEqual(w.get_receiving_addresses()[0], '16j7Dqk3Z9DdTdBtHcCVLaNQy9MTgywUUo')
-        self.assertEqual(w.get_change_addresses()[0], '1GG5bVeWgAp5XW7JLCphse14QaC4qiHyWn')
+        self.assertEqual(w.get_receiving_addresses()[0], 'LQx4V43sdoTgiRt3TkBncbSBBMijtP3jg3')
+        self.assertEqual(w.get_change_addresses()[0], 'LaV2rhxLkq48nJoTWLp19f4pcnZLtJeLoB')
 
     @mock.patch.object(storage.WalletStorage, '_write')
     def test_bip39_seed_bip49_p2sh_segwit(self, mock_write):
@@ -123,8 +123,8 @@
 
         w = self._create_standard_wallet(ks)
 
-        self.assertEqual(w.get_receiving_addresses()[0], '35ohQTdNykjkF1Mn9nAVEFjupyAtsPAK1W')
-        self.assertEqual(w.get_change_addresses()[0], '3KaBTcviBLEJajTEMstsA2GWjYoPzPK7Y7')
+        self.assertEqual(w.get_receiving_addresses()[0], 'MC1qiM3LvsbB3WdgFf9q3tzK9fmLrX1SQs')
+        self.assertEqual(w.get_change_addresses()[0], 'MRnKmWLg8T5jPEj8TktCyfWv4FPqyFBS3V')
 
     @mock.patch.object(storage.WalletStorage, '_write')
     def test_electrum_multisig_seed_standard(self, mock_write):
@@ -161,12 +161,8 @@
 
         w = self._create_multisig_wallet(ks1, ks2)
 
-<<<<<<< HEAD
         self.assertEqual(w.get_receiving_addresses()[0], 'ltc1qnvks7gfdu72de8qv6q6rhkkzu70fqz4wpjzuxjf6aydsx7wxfwcqsmgvk5')
         self.assertEqual(w.get_change_addresses()[0], 'ltc1qsvfq6ekp0paugjhfey38pt3nqyvs3tcxu5l00v56j3g6g5la004qd3rptc')
-=======
-        self.assertEqual(w.get_receiving_addresses()[0], 'bc1qnvks7gfdu72de8qv6q6rhkkzu70fqz4wpjzuxjf6aydsx7wxfwcqnlxuv3')
-        self.assertEqual(w.get_change_addresses()[0], 'bc1qsvfq6ekp0paugjhfey38pt3nqyvs3tcxu5l00v56j3g6g5la004qw4d33a')
 
     @mock.patch.object(storage.WalletStorage, '_write')
     def test_bip39_multisig_seed_bip44_standard(self, mock_write):
@@ -183,8 +179,8 @@
 
         w = self._create_multisig_wallet(ks1, ks2)
 
-        self.assertEqual(w.get_receiving_addresses()[0], '35hp2ELdVzs3xF7cFhsuifV9HnyHpNAwbf')
-        self.assertEqual(w.get_change_addresses()[0], '39LMwwqYwx8XUNCs83FQ82nNBCpu3JDrcW')
+        self.assertEqual(w.get_receiving_addresses()[0], 'MBuxL7kbT7iUkkPWMasFYJjYcVZjjuLraf')
+        self.assertEqual(w.get_change_addresses()[0], 'MFYWFqFWu4yxGsUmDvEjwg2mVuRM2TQxTr')
 
     @mock.patch.object(storage.WalletStorage, '_write')
     def test_bip39_multisig_seed_bip49_p2sh_segwit(self, mock_write):
@@ -201,6 +197,5 @@
 
         w = self._create_multisig_wallet(ks1, ks2)
 
-        self.assertEqual(w.get_receiving_addresses()[0], '33hvqSEadWahj8WUbAcoLFBEXBRThuUDQd')
-        self.assertEqual(w.get_change_addresses()[0], '39Soij7BaNmD83d9NXF2283sqjb5Vwhe1m')
->>>>>>> e299df7b
+        self.assertEqual(w.get_receiving_addresses()[0], 'M9v59KeYadS8XdnNh3c99tRdqt1ugksorH')
+        self.assertEqual(w.get_change_addresses()[0], 'MFex2cX9XVcdvYu3UQEMqmJHASBXYToe6q')
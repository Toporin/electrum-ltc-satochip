import shutil
import tempfile
import sys
import unittest
import os
import json

from StringIO import StringIO
from lib.wallet import WalletStorage, NewWallet


class FakeConfig(object):
    """A stub config file to be used in tests"""
    def __init__(self, path):
        self.path = path
        self.store = {}

    def set(self, key, value):
        self.store[key] = value

    def get(self, key, default=None):
        return self.store.get(key, default)


class FakeSynchronizer(object):

    def __init__(self):
        self.store = []

    def add(self, address):
        self.store.append(address)


class WalletTestCase(unittest.TestCase):

    def setUp(self):
        super(WalletTestCase, self).setUp()
        self.user_dir = tempfile.mkdtemp()

        self.fake_config = FakeConfig(self.user_dir)

        self._saved_stdout = sys.stdout
        self._stdout_buffer = StringIO()
        sys.stdout = self._stdout_buffer

    def tearDown(self):
        super(WalletTestCase, self).tearDown()
        shutil.rmtree(self.user_dir)
        # Restore the "real" stdout
        sys.stdout = self._saved_stdout


class TestWalletStorage(WalletTestCase):

    def test_init_wallet_default_path(self):
        storage = WalletStorage(self.fake_config)
        expected = os.path.join(self.user_dir, "wallets", "default_wallet")
        self.assertEqual(expected, storage.path)

    def test_init_wallet_explicit_path(self):
        path = os.path.join(self.user_dir, "somewallet")
        self.fake_config.set("wallet_path", path)

        storage = WalletStorage(self.fake_config)
        self.assertEqual(path, storage.path)

    def test_init_wallet_default_wallet_path(self):
        path = os.path.join(self.user_dir, "somewallet")
        self.fake_config.set("default_wallet_path", path)

        storage = WalletStorage(self.fake_config)
        self.assertEqual(path, storage.path)

    def test_read_dictionnary_from_file(self):
        path = os.path.join(self.user_dir, "somewallet")
        self.fake_config.set("wallet_path", path)

        some_dict = {"a":"b", "c":"d"}
        contents = repr(some_dict)
        with open(path, "w") as f:
            contents = f.write(contents)

        storage = WalletStorage(self.fake_config)
        self.assertEqual("b", storage.get("a"))
        self.assertEqual("d", storage.get("c"))

    def test_write_dictionnary_to_file(self):
        path = os.path.join(self.user_dir, "somewallet")
        self.fake_config.set("wallet_path", path)

        storage = WalletStorage(self.fake_config)

        some_dict = {"a":"b", "c":"d"}
        storage.data = some_dict

        storage.write()

        contents = ""
        with open(path, "r") as f:
            contents = f.read()
        self.assertEqual(some_dict, json.loads(contents))


class TestNewWallet(WalletTestCase):

    seed_text = "travel nowhere air position hill peace suffer parent beautiful rise blood power home crumble teach"
    password = "secret"

    first_account_name = "account1"
<<<<<<< HEAD
    first_account_first_address = "Ld975YW8975uNNuhWQWNgiJDH3EMtGacza"
    first_account_second_address = "LP16W5shm7hfKStDe6dgHdg9Loty5FcukH"
=======
>>>>>>> da6d5b4b

    import_private_key = "TAroS5Knm8GZcnpPycBgzjwwDLWMyQjDrcuGPPoArgrbW7Ln22qp"
    import_key_address = "LPzGaoLUtXFkmNo3u1chDxGxDnSaBQTTxm"

    def setUp(self):
        super(TestNewWallet, self).setUp()
        self.storage = WalletStorage(self.fake_config)
        self.wallet = NewWallet(self.storage)
        # This cannot be constructed by electrum at random, it should be safe
        # from eventual collisions.
        self.wallet.add_seed(self.seed_text, self.password)

    def test_wallet_with_seed_is_not_watching_only(self):
        self.assertFalse(self.wallet.is_watching_only())

    def test_wallet_without_seed_is_watching_only(self):
        # We need a new storage , since the default storage was already seeded
        # in setUp()
        new_dir = tempfile.mkdtemp()
        config = FakeConfig(new_dir)
        storage = WalletStorage(config)
        wallet = NewWallet(storage)
        self.assertTrue(wallet.is_watching_only())
        shutil.rmtree(new_dir)  # Don't leave useless stuff in /tmp

    def test_new_wallet_is_deterministic(self):
        self.assertTrue(self.wallet.is_deterministic())

    def test_get_seed_returns_correct_seed(self):
        self.assertEqual(self.wallet.get_seed(self.password), self.seed_text)
        self.assertEqual(0, len(self.wallet.addresses()))


    def test_key_import(self):
        # Wallets have no imported keys by default.
        self.wallet.create_account(self.first_account_name, self.password)
        self.assertFalse(self.wallet.has_imported_keys())

        # Importing a key works.
        self.wallet.import_key(self.import_private_key, "")
        self.assertEqual(2, len(self.wallet.addresses()))
        self.assertIn(self.import_key_address, self.wallet.addresses())

        self.assertTrue(self.wallet.has_imported_keys())

        # Deleting the key works.
        self.wallet.delete_imported_key(self.import_key_address)
        self.assertFalse(self.wallet.has_imported_keys())
        self.assertEqual(1, len(self.wallet.addresses()))
        self.assertNotIn(self.import_key_address, self.wallet.addresses())

    def test_update_password(self):
        new_password = "secret2"
        self.wallet.update_password(self.password, new_password)
        self.wallet.create_account(self.first_account_name, new_password)
        self.assertEqual(1, len(self.wallet.addresses()))<|MERGE_RESOLUTION|>--- conflicted
+++ resolved
@@ -107,11 +107,6 @@
     password = "secret"
 
     first_account_name = "account1"
-<<<<<<< HEAD
-    first_account_first_address = "Ld975YW8975uNNuhWQWNgiJDH3EMtGacza"
-    first_account_second_address = "LP16W5shm7hfKStDe6dgHdg9Loty5FcukH"
-=======
->>>>>>> da6d5b4b
 
     import_private_key = "TAroS5Knm8GZcnpPycBgzjwwDLWMyQjDrcuGPPoArgrbW7Ln22qp"
     import_key_address = "LPzGaoLUtXFkmNo3u1chDxGxDnSaBQTTxm"

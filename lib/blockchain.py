#!/usr/bin/env python
#
# Electrum - lightweight Bitcoin client
# Copyright (C) 2012 thomasv@ecdsa.org
#
# Permission is hereby granted, free of charge, to any person
# obtaining a copy of this software and associated documentation files
# (the "Software"), to deal in the Software without restriction,
# including without limitation the rights to use, copy, modify, merge,
# publish, distribute, sublicense, and/or sell copies of the Software,
# and to permit persons to whom the Software is furnished to do so,
# subject to the following conditions:
#
# The above copyright notice and this permission notice shall be
# included in all copies or substantial portions of the Software.
#
# THE SOFTWARE IS PROVIDED "AS IS", WITHOUT WARRANTY OF ANY KIND,
# EXPRESS OR IMPLIED, INCLUDING BUT NOT LIMITED TO THE WARRANTIES OF
# MERCHANTABILITY, FITNESS FOR A PARTICULAR PURPOSE AND
# NONINFRINGEMENT. IN NO EVENT SHALL THE AUTHORS OR COPYRIGHT HOLDERS
# BE LIABLE FOR ANY CLAIM, DAMAGES OR OTHER LIABILITY, WHETHER IN AN
# ACTION OF CONTRACT, TORT OR OTHERWISE, ARISING FROM, OUT OF OR IN
# CONNECTION WITH THE SOFTWARE OR THE USE OR OTHER DEALINGS IN THE
# SOFTWARE.



import os
import util
import bitcoin
from bitcoin import *

try:
    from ltc_scrypt import getPoWHash
except ImportError:
    util.print_msg("Warning: ltc_scrypt not available, using fallback")
    from scrypt import scrypt_1024_1_1_80 as getPoWHash

MAX_TARGET = 0x00000FFFFFFFFFFFFFFFFFFFFFFFFFFFFFFFFFFFFFFFFFFFFFFFFFFFFFFFFFFF

class Blockchain(util.PrintError):
    '''Manages blockchain headers and their verification'''
    def __init__(self, config, network):
        self.config = config
        self.network = network
        self.checkpoint_height = self.config.get('checkpoint_height', 0)
        self.checkpoint_hash = self.config.get('checkpoint_value', bitcoin.GENESIS)
        self.check_truncate_headers()
        self.set_local_height()

    def height(self):
        return self.local_height

    def init(self):
        import threading
        if os.path.exists(self.path()):
            self.downloading_headers = False
            return
        self.downloading_headers = True
        t = threading.Thread(target = self.init_headers_file)
        t.daemon = True
        t.start()

    def verify_header(self, header, prev_header, bits, target):
        prev_hash = self.hash_header(prev_header)
<<<<<<< HEAD
        assert prev_hash == header.get('prev_block_hash'), "prev hash mismatch: %s vs %s" % (prev_hash, header.get('prev_block_hash'))
        if bitcoin.TESTNET or bitcoin.NOLNET: return
        assert bits == header.get('bits'), "bits mismatch: %s vs %s" % (bits, header.get('bits'))
        _hash = self.pow_hash_header(header)
        assert int('0x' + _hash, 16) <= target, "insufficient proof of work: %s vs target %s" % (int('0x' + _hash, 16), target)
=======
        _hash = self.hash_header(header)
        if prev_hash != header.get('prev_block_hash'):
            raise BaseException("prev hash mismatch: %s vs %s" % (prev_hash, header.get('prev_block_hash')))
        if self.checkpoint_height == header.get('block_height') and self.checkpoint_hash != _hash:
            raise BaseException('failed checkpoint')
        if self.checkpoint_height == header.get('block_height'):
            self.print_error("validated checkpoint", self.checkpoint_height)
        if bitcoin.TESTNET:
            return
        if bits != header.get('bits'):
            raise BaseException("bits mismatch: %s vs %s" % (bits, header.get('bits')))
        if int('0x' + _hash, 16) > target:
            raise BaseException("insufficient proof of work: %s vs target %s" % (int('0x' + _hash, 16), target))
>>>>>>> dd0b018a

    def verify_chain(self, chain):
        first_header = chain[0]
        prev_header = self.read_header(first_header.get('block_height') - 1)
        for header in chain:
            height = header.get('block_height')
            bits, target = self.get_target(height / 2016, chain)
            self.verify_header(header, prev_header, bits, target)
            prev_header = header

    def verify_chunk(self, index, data):
        num = len(data) / 80
        prev_header = None
        if index != 0:
            prev_header = self.read_header(index*2016 - 1)
        bits, target = self.get_target(index)
        for i in range(num):
            raw_header = data[i*80:(i+1) * 80]
            header = self.deserialize_header(raw_header, index*2016 + i)
            self.verify_header(header, prev_header, bits, target)
            prev_header = header

    def serialize_header(self, res):
        s = int_to_hex(res.get('version'), 4) \
            + rev_hex(res.get('prev_block_hash')) \
            + rev_hex(res.get('merkle_root')) \
            + int_to_hex(int(res.get('timestamp')), 4) \
            + int_to_hex(int(res.get('bits')), 4) \
            + int_to_hex(int(res.get('nonce')), 4)
        return s

    def deserialize_header(self, s, height):
        hex_to_int = lambda s: int('0x' + s[::-1].encode('hex'), 16)
        h = {}
        h['version'] = hex_to_int(s[0:4])
        h['prev_block_hash'] = hash_encode(s[4:36])
        h['merkle_root'] = hash_encode(s[36:68])
        h['timestamp'] = hex_to_int(s[68:72])
        h['bits'] = hex_to_int(s[72:76])
        h['nonce'] = hex_to_int(s[76:80])
        h['block_height'] = height
        return h

    def hash_header(self, header):
        if header is None:
            return '0' * 64
        return hash_encode(Hash(self.serialize_header(header).decode('hex')))

    def pow_hash_header(self, header):
        return rev_hex(getPoWHash(self.serialize_header(header).decode('hex')).encode('hex'))

    def path(self):
        return util.get_headers_path(self.config)

    def init_headers_file(self):
        filename = self.path()
        try:
            import urllib, socket
            socket.setdefaulttimeout(30)
            self.print_error("downloading ", bitcoin.HEADERS_URL)
            urllib.urlretrieve(bitcoin.HEADERS_URL, filename + '.tmp')
            os.rename(filename + '.tmp', filename)
            self.print_error("done.")
        except Exception:
            self.print_error("download failed. creating file", filename)
            open(filename, 'wb+').close()
        self.downloading_headers = False
        self.set_local_height()
        self.print_error("%d blocks" % self.local_height)

    def save_chunk(self, index, chunk):
        filename = self.path()
        f = open(filename, 'rb+')
        f.seek(index * 2016 * 80)
        h = f.write(chunk)
        f.close()
        self.set_local_height()

    def save_header(self, header):
        data = self.serialize_header(header).decode('hex')
        assert len(data) == 80
        height = header.get('block_height')
        filename = self.path()
        f = open(filename, 'rb+')
        f.seek(height * 80)
        h = f.write(data)
        f.close()
        self.set_local_height()

    def set_local_height(self):
        self.local_height = 0
        name = self.path()
        if os.path.exists(name):
            h = os.path.getsize(name)/80 - 1
            if self.local_height != h:
                self.local_height = h

    def read_header(self, block_height):
        name = self.path()
        if os.path.exists(name):
            f = open(name, 'rb')
            f.seek(block_height * 80)
            h = f.read(80)
            f.close()
            if len(h) == 80:
                h = self.deserialize_header(h, block_height)
                return h

    def check_truncate_headers(self):
        checkpoint = self.read_header(self.checkpoint_height)
        if checkpoint is None:
            return
        if self.hash_header(checkpoint) == self.checkpoint_hash:
            return
        self.print_error('Truncating headers file at height %d'%self.checkpoint_height)
        name = self.path()
        f = open(name, 'rwb+')
        f.seek(self.checkpoint_height * 80)
        f.truncate()
        f.close()

    def get_target(self, index, chain=None):
        if bitcoin.TESTNET:
            return 0, 0
        if index == 0:
            return 0x1e0ffff0, 0x00000FFFF0000000000000000000000000000000000000000000000000000000
        # Litecoin: go back the full period unless it's the first retarget
        first = self.read_header((index-1) * 2016 - 1 if index > 1 else 0)
        last = self.read_header(index*2016 - 1)
        if last is None:
            for h in chain:
                if h.get('block_height') == index*2016 - 1:
                    last = h
        assert last is not None
        # bits to target
        bits = last.get('bits')
        bitsN = (bits >> 24) & 0xff
<<<<<<< HEAD
        assert bitsN >= 0x03 and bitsN <= 0x1e, "First part of bits should be in [0x03, 0x1e]"
=======
        if not (bitsN >= 0x03 and bitsN <= 0x1d):
            raise BaseException("First part of bits should be in [0x03, 0x1d]")
>>>>>>> dd0b018a
        bitsBase = bits & 0xffffff
        if not (bitsBase >= 0x8000 and bitsBase <= 0x7fffff):
            raise BaseException("Second part of bits should be in [0x8000, 0x7fffff]")
        target = bitsBase << (8 * (bitsN-3))
        # new target
        nActualTimespan = last.get('timestamp') - first.get('timestamp')
        nTargetTimespan = 84 * 60 * 60
        nActualTimespan = max(nActualTimespan, nTargetTimespan / 4)
        nActualTimespan = min(nActualTimespan, nTargetTimespan * 4)
        new_target = min(MAX_TARGET, (target*nActualTimespan) / nTargetTimespan)
        # convert new target to bits
        c = ("%064x" % new_target)[2:]
        while c[:2] == '00' and len(c) > 6:
            c = c[2:]
        bitsN, bitsBase = len(c) / 2, int('0x' + c[:6], 16)
        if bitsBase >= 0x800000:
            bitsN += 1
            bitsBase >>= 8
        new_bits = bitsN << 24 | bitsBase
        return new_bits, bitsBase << (8 * (bitsN-3))

    def connect_header(self, chain, header):
        '''Builds a header chain until it connects.  Returns True if it has
        successfully connected, False if verification failed, otherwise the
        height of the next header needed.'''
        chain.append(header)  # Ordered by decreasing height
        previous_height = header['block_height'] - 1
        previous_header = self.read_header(previous_height)

        # Missing header, request it
        if not previous_header:
            return previous_height

        # Does it connect to my chain?
        prev_hash = self.hash_header(previous_header)
        if prev_hash != header.get('prev_block_hash'):
            self.print_error("reorg")
            return previous_height

        # The chain is complete.  Reverse to order by increasing height
        chain.reverse()
        try:
            self.verify_chain(chain)
            self.print_error("new height:", previous_height + len(chain))
            for header in chain:
                self.save_header(header)
            return True
        except BaseException as e:
            self.print_error(str(e))
            return False

    def connect_chunk(self, idx, hexdata):
        try:
            data = hexdata.decode('hex')
            self.verify_chunk(idx, data)
            self.print_error("validated chunk %d" % idx)
            self.save_chunk(idx, data)
            return idx + 1
        except BaseException as e:
            self.print_error('verify_chunk failed', str(e))
            return idx - 1<|MERGE_RESOLUTION|>--- conflicted
+++ resolved
@@ -63,14 +63,8 @@
 
     def verify_header(self, header, prev_header, bits, target):
         prev_hash = self.hash_header(prev_header)
-<<<<<<< HEAD
-        assert prev_hash == header.get('prev_block_hash'), "prev hash mismatch: %s vs %s" % (prev_hash, header.get('prev_block_hash'))
-        if bitcoin.TESTNET or bitcoin.NOLNET: return
-        assert bits == header.get('bits'), "bits mismatch: %s vs %s" % (bits, header.get('bits'))
-        _hash = self.pow_hash_header(header)
-        assert int('0x' + _hash, 16) <= target, "insufficient proof of work: %s vs target %s" % (int('0x' + _hash, 16), target)
-=======
         _hash = self.hash_header(header)
+        _powhash = self.pow_hash_header(header)
         if prev_hash != header.get('prev_block_hash'):
             raise BaseException("prev hash mismatch: %s vs %s" % (prev_hash, header.get('prev_block_hash')))
         if self.checkpoint_height == header.get('block_height') and self.checkpoint_hash != _hash:
@@ -81,9 +75,8 @@
             return
         if bits != header.get('bits'):
             raise BaseException("bits mismatch: %s vs %s" % (bits, header.get('bits')))
-        if int('0x' + _hash, 16) > target:
-            raise BaseException("insufficient proof of work: %s vs target %s" % (int('0x' + _hash, 16), target))
->>>>>>> dd0b018a
+        if int('0x' + _powhash, 16) > target:
+            raise BaseException("insufficient proof of work: %s vs target %s" % (int('0x' + _powhash, 16), target))
 
     def verify_chain(self, chain):
         first_header = chain[0]
@@ -221,12 +214,8 @@
         # bits to target
         bits = last.get('bits')
         bitsN = (bits >> 24) & 0xff
-<<<<<<< HEAD
-        assert bitsN >= 0x03 and bitsN <= 0x1e, "First part of bits should be in [0x03, 0x1e]"
-=======
-        if not (bitsN >= 0x03 and bitsN <= 0x1d):
-            raise BaseException("First part of bits should be in [0x03, 0x1d]")
->>>>>>> dd0b018a
+        if not (bitsN >= 0x03 and bitsN <= 0x1e):
+            raise BaseException("First part of bits should be in [0x03, 0x1e]")
         bitsBase = bits & 0xffffff
         if not (bitsBase >= 0x8000 and bitsBase <= 0x7fffff):
             raise BaseException("Second part of bits should be in [0x8000, 0x7fffff]")

--- conflicted
+++ resolved
@@ -442,19 +442,11 @@
         # The user input has wrong PIN or passphrase, or cancelled input,
         # or it is not pairable
         raise DeviceUnpairableError(
-<<<<<<< HEAD
-            _('Electrum cannot pair with your %s.\n\n'
+            _('Electrum cannot pair with your {}.\n\n'
               'Before you request litecoins to be sent to addresses in this '
               'wallet, ensure you can pair with your device, or that you have '
               'its seed (and passphrase, if any).  Otherwise all litecoins you '
-              'receive will be unspendable.') % plugin.device)
-=======
-            _('Electrum cannot pair with your {}.\n\n'
-              'Before you request bitcoins to be sent to addresses in this '
-              'wallet, ensure you can pair with your device, or that you have '
-              'its seed (and passphrase, if any).  Otherwise all bitcoins you '
               'receive will be unspendable.').format(plugin.device))
->>>>>>> 42ed4bc3
 
     def unpaired_device_infos(self, handler, plugin, devices=None):
         '''Returns a list of DeviceInfo objects: one for each connected,

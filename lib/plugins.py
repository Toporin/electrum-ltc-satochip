--- conflicted
+++ resolved
@@ -65,13 +65,8 @@
     def count(self):
         return len(self.plugins)
 
-<<<<<<< HEAD
-    def load_plugin(self, config, name):
+    def load_plugin(self, name):
         full_name = 'electrum_ltc_plugins.' + name + '.' + self.gui_name
-=======
-    def load_plugin(self, name):
-        full_name = 'electrum_plugins.' + name + '.' + self.gui_name
->>>>>>> e60b35df
         try:
             p = pkgutil.find_loader(full_name).load_module(full_name)
             plugin = p.Plugin(self, self.config, name)

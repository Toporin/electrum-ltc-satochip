--- conflicted
+++ resolved
@@ -213,14 +213,8 @@
     PythonActivity = jnius.autoclass('org.kivy.android.PythonActivity')
     return PythonActivity.mActivity.getFilesDir().getPath() + '/data'
 
-<<<<<<< HEAD
-def android_headers_path():
-    path = android_ext_dir() + '/org.electrum_ltc.electrum_ltc/blockchain_headers'
-    d = os.path.dirname(path)
-=======
 def android_headers_dir():
-    d = android_ext_dir() + '/org.electrum.electrum'
->>>>>>> 8285bc45
+    d = android_ext_dir() + '/org.electrum_ltc.electrum_ltc'
     if not os.path.exists(d):
         os.mkdir(d)
     return d

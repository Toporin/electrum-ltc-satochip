#!/usr/bin/env python
#
# Electrum - lightweight Bitcoin client
# Copyright (C) 2011 thomasv@gitorious
#
# This program is free software: you can redistribute it and/or modify
# it under the terms of the GNU General Public License as published by
# the Free Software Foundation, either version 3 of the License, or
# (at your option) any later version.
#
# This program is distributed in the hope that it will be useful,
# but WITHOUT ANY WARRANTY; without even the implied warranty of
# MERCHANTABILITY or FITNESS FOR A PARTICULAR PURPOSE. See the
# GNU General Public License for more details.
#
# You should have received a copy of the GNU General Public License
# along with this program. If not, see <http://www.gnu.org/licenses/>.


# Note: The deserialization code originally comes from ABE.


from bitcoin import *
from util import print_error
import time
import struct

#
# Workalike python implementation of Bitcoin's CDataStream class.
#
import struct
import StringIO
import mmap

class SerializationError(Exception):
    """ Thrown when there's a problem deserializing or serializing """

class BCDataStream(object):
    def __init__(self):
        self.input = None
        self.read_cursor = 0

    def clear(self):
        self.input = None
        self.read_cursor = 0

    def write(self, bytes):  # Initialize with string of bytes
        if self.input is None:
            self.input = bytes
        else:
            self.input += bytes

    def map_file(self, file, start):  # Initialize with bytes from file
        self.input = mmap.mmap(file.fileno(), 0, access=mmap.ACCESS_READ)
        self.read_cursor = start

    def seek_file(self, position):
        self.read_cursor = position
        
    def close_file(self):
        self.input.close()

    def read_string(self):
        # Strings are encoded depending on length:
        # 0 to 252 :  1-byte-length followed by bytes (if any)
        # 253 to 65,535 : byte'253' 2-byte-length followed by bytes
        # 65,536 to 4,294,967,295 : byte '254' 4-byte-length followed by bytes
        # ... and the Bitcoin client is coded to understand:
        # greater than 4,294,967,295 : byte '255' 8-byte-length followed by bytes of string
        # ... but I don't think it actually handles any strings that big.
        if self.input is None:
            raise SerializationError("call write(bytes) before trying to deserialize")

        try:
            length = self.read_compact_size()
        except IndexError:
            raise SerializationError("attempt to read past end of buffer")

        return self.read_bytes(length)

    def write_string(self, string):
        # Length-encoded as with read-string
        self.write_compact_size(len(string))
        self.write(string)

    def read_bytes(self, length):
        try:
            result = self.input[self.read_cursor:self.read_cursor+length]
            self.read_cursor += length
            return result
        except IndexError:
            raise SerializationError("attempt to read past end of buffer")

        return ''

    def read_boolean(self): return self.read_bytes(1)[0] != chr(0)
    def read_int16(self): return self._read_num('<h')
    def read_uint16(self): return self._read_num('<H')
    def read_int32(self): return self._read_num('<i')
    def read_uint32(self): return self._read_num('<I')
    def read_int64(self): return self._read_num('<q')
    def read_uint64(self): return self._read_num('<Q')

    def write_boolean(self, val): return self.write(chr(1) if val else chr(0))
    def write_int16(self, val): return self._write_num('<h', val)
    def write_uint16(self, val): return self._write_num('<H', val)
    def write_int32(self, val): return self._write_num('<i', val)
    def write_uint32(self, val): return self._write_num('<I', val)
    def write_int64(self, val): return self._write_num('<q', val)
    def write_uint64(self, val): return self._write_num('<Q', val)

    def read_compact_size(self):
        size = ord(self.input[self.read_cursor])
        self.read_cursor += 1
        if size == 253:
            size = self._read_num('<H')
        elif size == 254:
            size = self._read_num('<I')
        elif size == 255:
            size = self._read_num('<Q')
        return size

    def write_compact_size(self, size):
        if size < 0:
            raise SerializationError("attempt to write size < 0")
        elif size < 253:
            self.write(chr(size))
        elif size < 2**16:
            self.write('\xfd')
            self._write_num('<H', size)
        elif size < 2**32:
            self.write('\xfe')
            self._write_num('<I', size)
        elif size < 2**64:
            self.write('\xff')
            self._write_num('<Q', size)

    def _read_num(self, format):
        (i,) = struct.unpack_from(format, self.input, self.read_cursor)
        self.read_cursor += struct.calcsize(format)
        return i

    def _write_num(self, format, num):
        s = struct.pack(format, num)
        self.write(s)

#
# enum-like type
# From the Python Cookbook, downloaded from http://code.activestate.com/recipes/67107/
#
import types, string, exceptions

class EnumException(exceptions.Exception):
    pass

class Enumeration:
    def __init__(self, name, enumList):
        self.__doc__ = name
        lookup = { }
        reverseLookup = { }
        i = 0
        uniqueNames = [ ]
        uniqueValues = [ ]
        for x in enumList:
            if type(x) == types.TupleType:
                x, i = x
            if type(x) != types.StringType:
                raise EnumException, "enum name is not a string: " + x
            if type(i) != types.IntType:
                raise EnumException, "enum value is not an integer: " + i
            if x in uniqueNames:
                raise EnumException, "enum name is not unique: " + x
            if i in uniqueValues:
                raise EnumException, "enum value is not unique for " + x
            uniqueNames.append(x)
            uniqueValues.append(i)
            lookup[x] = i
            reverseLookup[i] = x
            i = i + 1
        self.lookup = lookup
        self.reverseLookup = reverseLookup
    def __getattr__(self, attr):
        if not self.lookup.has_key(attr):
            raise AttributeError
        return self.lookup[attr]
    def whatis(self, value):
        return self.reverseLookup[value]


# This function comes from bitcointools, bct-LICENSE.txt.
def long_hex(bytes):
    return bytes.encode('hex_codec')

# This function comes from bitcointools, bct-LICENSE.txt.
def short_hex(bytes):
    t = bytes.encode('hex_codec')
    if len(t) < 11:
        return t
    return t[0:4]+"..."+t[-4:]




def parse_redeemScript(bytes):
    dec = [ x for x in script_GetOp(bytes.decode('hex')) ]

    # 2 of 2
    match = [ opcodes.OP_2, opcodes.OP_PUSHDATA4, opcodes.OP_PUSHDATA4, opcodes.OP_2, opcodes.OP_CHECKMULTISIG ]
    if match_decoded(dec, match):
        pubkeys = [ dec[1][1].encode('hex'), dec[2][1].encode('hex') ]
        return 2, pubkeys

    # 2 of 3
    match = [ opcodes.OP_2, opcodes.OP_PUSHDATA4, opcodes.OP_PUSHDATA4, opcodes.OP_PUSHDATA4, opcodes.OP_3, opcodes.OP_CHECKMULTISIG ]
    if match_decoded(dec, match):
        pubkeys = [ dec[1][1].encode('hex'), dec[2][1].encode('hex'), dec[3][1].encode('hex') ]
        return 2, pubkeys



opcodes = Enumeration("Opcodes", [
    ("OP_0", 0), ("OP_PUSHDATA1",76), "OP_PUSHDATA2", "OP_PUSHDATA4", "OP_1NEGATE", "OP_RESERVED",
    "OP_1", "OP_2", "OP_3", "OP_4", "OP_5", "OP_6", "OP_7",
    "OP_8", "OP_9", "OP_10", "OP_11", "OP_12", "OP_13", "OP_14", "OP_15", "OP_16",
    "OP_NOP", "OP_VER", "OP_IF", "OP_NOTIF", "OP_VERIF", "OP_VERNOTIF", "OP_ELSE", "OP_ENDIF", "OP_VERIFY",
    "OP_RETURN", "OP_TOALTSTACK", "OP_FROMALTSTACK", "OP_2DROP", "OP_2DUP", "OP_3DUP", "OP_2OVER", "OP_2ROT", "OP_2SWAP",
    "OP_IFDUP", "OP_DEPTH", "OP_DROP", "OP_DUP", "OP_NIP", "OP_OVER", "OP_PICK", "OP_ROLL", "OP_ROT",
    "OP_SWAP", "OP_TUCK", "OP_CAT", "OP_SUBSTR", "OP_LEFT", "OP_RIGHT", "OP_SIZE", "OP_INVERT", "OP_AND",
    "OP_OR", "OP_XOR", "OP_EQUAL", "OP_EQUALVERIFY", "OP_RESERVED1", "OP_RESERVED2", "OP_1ADD", "OP_1SUB", "OP_2MUL",
    "OP_2DIV", "OP_NEGATE", "OP_ABS", "OP_NOT", "OP_0NOTEQUAL", "OP_ADD", "OP_SUB", "OP_MUL", "OP_DIV",
    "OP_MOD", "OP_LSHIFT", "OP_RSHIFT", "OP_BOOLAND", "OP_BOOLOR",
    "OP_NUMEQUAL", "OP_NUMEQUALVERIFY", "OP_NUMNOTEQUAL", "OP_LESSTHAN",
    "OP_GREATERTHAN", "OP_LESSTHANOREQUAL", "OP_GREATERTHANOREQUAL", "OP_MIN", "OP_MAX",
    "OP_WITHIN", "OP_RIPEMD160", "OP_SHA1", "OP_SHA256", "OP_HASH160",
    "OP_HASH256", "OP_CODESEPARATOR", "OP_CHECKSIG", "OP_CHECKSIGVERIFY", "OP_CHECKMULTISIG",
    "OP_CHECKMULTISIGVERIFY",
    ("OP_SINGLEBYTE_END", 0xF0),
    ("OP_DOUBLEBYTE_BEGIN", 0xF000),
    "OP_PUBKEY", "OP_PUBKEYHASH",
    ("OP_INVALIDOPCODE", 0xFFFF),
])


def script_GetOp(bytes):
    i = 0
    while i < len(bytes):
        vch = None
        opcode = ord(bytes[i])
        i += 1
        if opcode >= opcodes.OP_SINGLEBYTE_END:
            opcode <<= 8
            opcode |= ord(bytes[i])
            i += 1

        if opcode <= opcodes.OP_PUSHDATA4:
            nSize = opcode
            if opcode == opcodes.OP_PUSHDATA1:
                nSize = ord(bytes[i])
                i += 1
            elif opcode == opcodes.OP_PUSHDATA2:
                (nSize,) = struct.unpack_from('<H', bytes, i)
                i += 2
            elif opcode == opcodes.OP_PUSHDATA4:
                (nSize,) = struct.unpack_from('<I', bytes, i)
                i += 4
            vch = bytes[i:i+nSize]
            i += nSize

        yield (opcode, vch, i)


def script_GetOpName(opcode):
    return (opcodes.whatis(opcode)).replace("OP_", "")


def decode_script(bytes):
    result = ''
    for (opcode, vch, i) in script_GetOp(bytes):
        if len(result) > 0: result += " "
        if opcode <= opcodes.OP_PUSHDATA4:
            result += "%d:"%(opcode,)
            result += short_hex(vch)
        else:
            result += script_GetOpName(opcode)
    return result


def match_decoded(decoded, to_match):
    if len(decoded) != len(to_match):
        return False;
    for i in range(len(decoded)):
        if to_match[i] == opcodes.OP_PUSHDATA4 and decoded[i][0] <= opcodes.OP_PUSHDATA4 and decoded[i][0]>0:
            continue  # Opcodes below OP_PUSHDATA4 all just push data onto stack, and are equivalent.
        if to_match[i] != decoded[i][0]:
            return False
    return True

def get_address_from_input_script(bytes):
    try:
        decoded = [ x for x in script_GetOp(bytes) ]
    except Exception:
        # coinbase transactions raise an exception
        print_error("cannot find address in input script", bytes.encode('hex'))
        return [], {}, "(None)"

    # payto_pubkey
    match = [ opcodes.OP_PUSHDATA4 ]
    if match_decoded(decoded, match):
        return None, {}, "(pubkey)"

    # non-generated TxIn transactions push a signature
    # (seventy-something bytes) and then their public key
    # (65 bytes) onto the stack:
    match = [ opcodes.OP_PUSHDATA4, opcodes.OP_PUSHDATA4 ]
    if match_decoded(decoded, match):
        sig = decoded[0][1].encode('hex')
        pubkey = decoded[1][1].encode('hex')
        if sig[-2:] == '01':
            sig = sig[:-2]
            return [pubkey], {pubkey:sig}, public_key_to_bc_address(pubkey.decode('hex'))
        else:
            print_error("cannot find address in input script", bytes.encode('hex'))
            return [], {}, "(None)"


    # p2sh transaction, 2 of n
    match = [ opcodes.OP_0 ]
    while len(match) < len(decoded):
        match.append(opcodes.OP_PUSHDATA4)

    if match_decoded(decoded, match):

        redeemScript = decoded[-1][1]
        num = len(match) - 2
        signatures = map(lambda x:x[1][:-1].encode('hex'), decoded[1:-1])

        dec2 = [ x for x in script_GetOp(redeemScript) ]

        # 2 of 2
        match2 = [ opcodes.OP_2, opcodes.OP_PUSHDATA4, opcodes.OP_PUSHDATA4, opcodes.OP_2, opcodes.OP_CHECKMULTISIG ]
        if match_decoded(dec2, match2):
            pubkeys = [ dec2[1][1].encode('hex'), dec2[2][1].encode('hex') ]
            return pubkeys, signatures, hash_160_to_bc_address(hash_160(redeemScript), 5)
 
        # 2 of 3
        match2 = [ opcodes.OP_2, opcodes.OP_PUSHDATA4, opcodes.OP_PUSHDATA4, opcodes.OP_PUSHDATA4, opcodes.OP_3, opcodes.OP_CHECKMULTISIG ]
        if match_decoded(dec2, match2):
            pubkeys = [ dec2[1][1].encode('hex'), dec2[2][1].encode('hex'), dec2[3][1].encode('hex') ]
            return pubkeys, signatures, hash_160_to_bc_address(hash_160(redeemScript), 5)

    print_error("cannot find address in input script", bytes.encode('hex'))
    return [], {}, "(None)"



def get_address_from_output_script(bytes):
    decoded = [ x for x in script_GetOp(bytes) ]

    # The Genesis Block, self-payments, and pay-by-IP-address payments look like:
    # 65 BYTES:... CHECKSIG
    match = [ opcodes.OP_PUSHDATA4, opcodes.OP_CHECKSIG ]
    if match_decoded(decoded, match):
        return True, public_key_to_bc_address(decoded[0][1])

    # Pay-by-Bitcoin-address TxOuts look like:
    # DUP HASH160 20 BYTES:... EQUALVERIFY CHECKSIG
    match = [ opcodes.OP_DUP, opcodes.OP_HASH160, opcodes.OP_PUSHDATA4, opcodes.OP_EQUALVERIFY, opcodes.OP_CHECKSIG ]
    if match_decoded(decoded, match):
        return False, hash_160_to_bc_address(decoded[2][1])

    # p2sh
    match = [ opcodes.OP_HASH160, opcodes.OP_PUSHDATA4, opcodes.OP_EQUAL ]
    if match_decoded(decoded, match):
        return False, hash_160_to_bc_address(decoded[1][1],5)

    return False, "(None)"


class Transaction:
    
    def __init__(self, raw, is_complete = True):
        self.raw = raw
        self.deserialize()
        self.inputs = self.d['inputs']
        self.outputs = self.d['outputs']
        self.outputs = map(lambda x: (x['address'],x['value']), self.outputs)
        self.locktime = self.d['lockTime']

        
    def __str__(self):
        return self.raw

    @classmethod
    def from_io(klass, inputs, outputs):
        raw = klass.serialize(inputs, outputs, for_sig = None) # for_sig=-1 means do not sign
        self = klass(raw)
        self.inputs = inputs
        self.outputs = outputs
        return self

    @classmethod
    def multisig_script(klass, public_keys, num=None):
        n = len(public_keys)
        if num is None: num = n
        # supports only "2 of 2", and "2 of 3" transactions
        assert num <= n and n in [2,3]
    
        if num==2:
            s = '52'
        elif num == 3:
            s = '53'
        else:
            raise
    
        for k in public_keys:
            s += var_int(len(k)/2)
            s += k
        if n==2:
            s += '52'
        elif n==3:
            s += '53'
        else:
            raise
        s += 'ae'

        return s


    @classmethod
    def pay_script(self, addr):
        addrtype, hash_160 = bc_address_to_hash_160(addr)
        if addrtype == 0:
            script = '76a9'                                      # op_dup, op_hash_160
            script += '14'                                       # push 0x14 bytes
            script += hash_160.encode('hex')
            script += '88ac'                                     # op_equalverify, op_checksig
        elif addrtype == 5:
            script = 'a9'                                        # op_hash_160
            script += '14'                                       # push 0x14 bytes
            script += hash_160.encode('hex')
            script += '87'                                       # op_equal
        else:
            raise
        return script


    @classmethod
    def serialize( klass, inputs, outputs, for_sig = None ):

        push_script = lambda x: op_push(len(x)/2) + x
        s  = int_to_hex(1,4)                                         # version
        s += var_int( len(inputs) )                                  # number of inputs
        for i in range(len(inputs)):
            txin = inputs[i]
            s += txin['prevout_hash'].decode('hex')[::-1].encode('hex')   # prev hash
            s += int_to_hex(txin['prevout_n'],4)                          # prev index

            signatures = txin.get('signatures', {})
            if for_sig is None and not signatures:
                script = ''

            elif for_sig is None:
                pubkeys = txin['pubkeys']
                sig_list = ''
                for pubkey in pubkeys:
                    sig = signatures.get(pubkey)
                    if not sig: 
                        continue
                    sig = sig + '01'
                    sig_list += push_script(sig)

                if not txin.get('redeemScript'):
                    script = sig_list
                    script += push_script(pubkeys[0])
                else:
                    script = '00'                                    # op_0
                    script += sig_list
                    redeem_script = klass.multisig_script(pubkeys,2)
                    assert redeem_script == txin.get('redeemScript')
                    script += push_script(redeem_script)

            elif for_sig==i:
                if txin.get('redeemScript'):
                    script = txin['redeemScript']                    # p2sh uses the inner script
                else:
                    script = txin['scriptPubKey']                    # scriptsig
            else:
                script = ''
            s += var_int( len(script)/2 )                            # script length
            s += script
            s += "ffffffff"                                          # sequence

        s += var_int( len(outputs) )                                 # number of outputs
        for output in outputs:
            addr, amount = output
            s += int_to_hex( amount, 8)                              # amount
<<<<<<< HEAD
            addrtype, hash_160 = bc_address_to_hash_160(addr)
            if addrtype == 48:
                script = '76a9'                                      # op_dup, op_hash_160
                script += '14'                                       # push 0x14 bytes
                script += hash_160.encode('hex')
                script += '88ac'                                     # op_equalverify, op_checksig
            elif addrtype == 5:
                script = 'a9'                                        # op_hash_160
                script += '14'                                       # push 0x14 bytes
                script += hash_160.encode('hex')
                script += '87'                                       # op_equal
            else:
                raise
            
=======
            script = klass.pay_script(addr)
>>>>>>> c295c797
            s += var_int( len(script)/2 )                           #  script length
            s += script                                             #  script
        s += int_to_hex(0,4)                                        #  lock time
        if for_sig is not None and for_sig != -1:
            s += int_to_hex(1, 4)                                   #  hash type
        return s


    def tx_for_sig(self,i):
        return self.serialize(self.inputs, self.outputs, for_sig = i)


    def hash(self):
        return Hash(self.raw.decode('hex') )[::-1].encode('hex')

    def add_signature(self, i, pubkey, sig):
        txin = self.inputs[i]
        signatures = txin.get("signatures",{})
        signatures[pubkey] = sig
        txin["signatures"] = signatures
        self.inputs[i] = txin
        print_error("adding signature for", pubkey)
        self.raw = self.serialize( self.inputs, self.outputs )


    def is_complete(self):
        for i, txin in enumerate(self.inputs):
            redeem_script = txin.get('redeemScript')
            num, redeem_pubkeys = parse_redeemScript(redeem_script) if redeem_script else (1, [txin.get('redeemPubkey')])
            signatures = txin.get("signatures",{})
            if len(signatures) == num:
                continue
            else:
                return False
        return True



    def sign(self, keypairs):
        print_error("tx.sign(), keypairs:", keypairs)

        for i, txin in enumerate(self.inputs):

            # if the input is multisig, parse redeem script
            redeem_script = txin.get('redeemScript')
            num, redeem_pubkeys = parse_redeemScript(redeem_script) if redeem_script else (1, [txin.get('redeemPubkey')])

            # add pubkeys
            txin["pubkeys"] = redeem_pubkeys
            # get list of already existing signatures
            signatures = txin.get("signatures",{})
            # continue if this txin is complete
            if len(signatures) == num:
                continue

            for_sig = Hash(self.tx_for_sig(i).decode('hex'))
            for pubkey in redeem_pubkeys:
                if pubkey in keypairs.keys():
                    # add signature
                    sec = keypairs[pubkey]
                    pkey = regenerate_key(sec)
                    secexp = pkey.secret
                    private_key = ecdsa.SigningKey.from_secret_exponent( secexp, curve = SECP256k1 )
                    public_key = private_key.get_verifying_key()
                    sig = private_key.sign_digest_deterministic( for_sig, hashfunc=hashlib.sha256, sigencode = ecdsa.util.sigencode_der )
                    assert public_key.verify_digest( sig, for_sig, sigdecode = ecdsa.util.sigdecode_der)
                    self.add_signature(i, pubkey, sig.encode('hex'))


        print_error("is_complete", self.is_complete())
        self.raw = self.serialize( self.inputs, self.outputs )



    def deserialize(self):
        vds = BCDataStream()
        vds.write(self.raw.decode('hex'))
        d = {}
        start = vds.read_cursor
        d['version'] = vds.read_int32()
        n_vin = vds.read_compact_size()
        d['inputs'] = []
        for i in xrange(n_vin):
            d['inputs'].append(self.parse_input(vds))
        n_vout = vds.read_compact_size()
        d['outputs'] = []
        for i in xrange(n_vout):
            d['outputs'].append(self.parse_output(vds, i))
        d['lockTime'] = vds.read_uint32()
        self.d = d
        return self.d
    

    def parse_input(self, vds):
        d = {}
        prevout_hash = hash_encode(vds.read_bytes(32))
        prevout_n = vds.read_uint32()
        scriptSig = vds.read_bytes(vds.read_compact_size())
        sequence = vds.read_uint32()

        if prevout_hash == '00'*32:
            d['is_coinbase'] = True
        else:
            d['is_coinbase'] = False
            d['prevout_hash'] = prevout_hash
            d['prevout_n'] = prevout_n
            d['sequence'] = sequence
            if scriptSig:
                pubkeys, signatures, address = get_address_from_input_script(scriptSig)
            else:
                pubkeys = []
                signatures = {}
                address = None
            d['address'] = address
            d['pubkeys'] = pubkeys
            d['signatures'] = signatures
        return d


    def parse_output(self, vds, i):
        d = {}
        d['value'] = vds.read_int64()
        scriptPubKey = vds.read_bytes(vds.read_compact_size())
        is_pubkey, address = get_address_from_output_script(scriptPubKey)
        d['is_pubkey'] = is_pubkey
        d['address'] = address
        d['scriptPubKey'] = scriptPubKey.encode('hex')
        d['prevout_n'] = i
        return d


    def add_extra_addresses(self, txlist):
        for i in self.inputs:
            if i.get("address") == "(pubkey)":
                prev_tx = txlist.get(i.get('prevout_hash'))
                if prev_tx:
                    address, value = prev_tx.outputs[i.get('prevout_n')]
                    print_error("found pay-to-pubkey address:", address)
                    i["address"] = address


    def has_address(self, addr):
        found = False
        for txin in self.inputs:
            if addr == txin.get('address'): 
                found = True
                break
        for txout in self.outputs:
            if addr == txout[0]:
                found = True
                break
        return found


    def get_value(self, addresses, prevout_values):
        # return the balance for that tx
        is_relevant = False
        is_send = False
        is_pruned = False
        is_partial = False
        v_in = v_out = v_out_mine = 0

        for item in self.inputs:
            addr = item.get('address')
            if addr in addresses:
                is_send = True
                is_relevant = True
                key = item['prevout_hash']  + ':%d'%item['prevout_n']
                value = prevout_values.get( key )
                if value is None:
                    is_pruned = True
                else:
                    v_in += value
            else:
                is_partial = True

        if not is_send: is_partial = False
                    
        for item in self.outputs:
            addr, value = item
            v_out += value
            if addr in addresses:
                v_out_mine += value
                is_relevant = True

        if is_pruned:
            # some inputs are mine:
            fee = None
            if is_send:
                v = v_out_mine - v_out
            else:
                # no input is mine
                v = v_out_mine

        else:
            v = v_out_mine - v_in

            if is_partial:
                # some inputs are mine, but not all
                fee = None
                is_send = v < 0
            else:
                # all inputs are mine
                fee = v_out - v_in

        return is_relevant, is_send, v, fee


    def get_input_info(self):
        keys = ['prevout_hash', 'prevout_n', 'address', 'KeyID', 'scriptPubKey', 'redeemScript', 'redeemPubkey', 'pubkeys', 'signatures', 'is_coinbase']
        info = []
        for i in self.inputs:
            item = {}
            for k in keys:
                v = i.get(k)
                if v is not None:
                    item[k] = v
            info.append(item)
        return info


    def as_dict(self):
        import json
        out = {
            "hex":self.raw,
            "complete":self.is_complete()
            }

        if not self.is_complete():
            input_info = self.get_input_info()
            out['input_info'] = json.dumps(input_info).replace(' ','')

        return out


    def required_fee(self, verifier):
        # see https://en.bitcoin.it/wiki/Transaction_fees
        threshold = 57600000*4
        size = len(self.raw)/2

        fee = 0
        for o in self.outputs:
            value = o[1]
            if value < DUST_SOFT_LIMIT:
                fee += MIN_RELAY_TX_FEE
        sum = 0
        for i in self.inputs:
            age = verifier.get_confirmations(i["prevout_hash"])[0]
            sum += i["value"] * age
        priority = sum / size
        print_error(priority, threshold)
        if size < 5000 and fee == 0 and priority > threshold:
            return 0
        fee += (1 + size / 1000) * MIN_RELAY_TX_FEE
        print_error(fee)
        return fee



    def add_input_info(self, input_info):
        for i, txin in enumerate(self.inputs):
            item = input_info[i]
            txin['scriptPubKey'] = item['scriptPubKey']
            txin['redeemScript'] = item.get('redeemScript')
            txin['redeemPubkey'] = item.get('redeemPubkey')
            txin['KeyID'] = item.get('KeyID')
            txin['signatures'] = item.get('signatures',{})<|MERGE_RESOLUTION|>--- conflicted
+++ resolved
@@ -429,7 +429,7 @@
     @classmethod
     def pay_script(self, addr):
         addrtype, hash_160 = bc_address_to_hash_160(addr)
-        if addrtype == 0:
+        if addrtype == 48:
             script = '76a9'                                      # op_dup, op_hash_160
             script += '14'                                       # push 0x14 bytes
             script += hash_160.encode('hex')
@@ -494,24 +494,7 @@
         for output in outputs:
             addr, amount = output
             s += int_to_hex( amount, 8)                              # amount
-<<<<<<< HEAD
-            addrtype, hash_160 = bc_address_to_hash_160(addr)
-            if addrtype == 48:
-                script = '76a9'                                      # op_dup, op_hash_160
-                script += '14'                                       # push 0x14 bytes
-                script += hash_160.encode('hex')
-                script += '88ac'                                     # op_equalverify, op_checksig
-            elif addrtype == 5:
-                script = 'a9'                                        # op_hash_160
-                script += '14'                                       # push 0x14 bytes
-                script += hash_160.encode('hex')
-                script += '87'                                       # op_equal
-            else:
-                raise
-            
-=======
             script = klass.pay_script(addr)
->>>>>>> c295c797
             s += var_int( len(script)/2 )                           #  script length
             s += script                                             #  script
         s += int_to_hex(0,4)                                        #  lock time

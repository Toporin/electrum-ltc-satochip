--- conflicted
+++ resolved
@@ -867,7 +867,7 @@
         return tx
 
     def estimate_fee(self, config, size, outputs=[]):
-        fee = int(config.fee_per_kb() * (1 + size / 1000))
+        fee = int(config.fee_per_kb() * (1 + size // 1000))
         for _, _, value in outputs:
             if value > 0 and value < DUST_SOFT_LIMIT:
                 fee += DUST_SOFT_LIMIT
@@ -1193,11 +1193,7 @@
         if not r:
             return
         out = copy.copy(r)
-<<<<<<< HEAD
-        out['URI'] = 'litecoin:' + addr + '?amount=' + util.format_satoshis(out.get('amount'))
-=======
-        out['URI'] = 'bitcoin:' + addr + '?amount=' + format_satoshis(out.get('amount'))
->>>>>>> fbe27fce
+        out['URI'] = 'litecoin:' + addr + '?amount=' + format_satoshis(out.get('amount'))
         status, conf = self.get_request_status(addr)
         out['status'] = status
         if conf is not None:

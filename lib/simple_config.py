import json
import threading
import time
import os
import stat

from copy import deepcopy

from .util import (user_dir, print_error, PrintError,
                   NoDynamicFeeEstimates, format_satoshis)
from .i18n import _

FEE_ETA_TARGETS = [25, 10, 5, 2]
FEE_DEPTH_TARGETS = [10000000, 5000000, 2000000, 1000000, 500000, 200000, 100000]

# satoshi per kbyte
FEERATE_MAX_DYNAMIC = 1500000
FEERATE_WARNING_HIGH_FEE = 600000
FEERATE_FALLBACK_STATIC_FEE = 150000
FEERATE_DEFAULT_RELAY = 1000
FEERATE_STATIC_VALUES = [5000, 10000, 20000, 30000, 50000, 70000, 100000, 150000, 200000, 300000]


config = None


def get_config():
    global config
    return config


def set_config(c):
    global config
    config = c


FINAL_CONFIG_VERSION = 2


class SimpleConfig(PrintError):
    """
    The SimpleConfig class is responsible for handling operations involving
    configuration files.

    There are two different sources of possible configuration values:
        1. Command line options.
        2. User configuration (in the user's config directory)
    They are taken in order (1. overrides config options set in 2.)
    """
<<<<<<< HEAD
    fee_rates = [100000, 125000, 150000, 200000, 250000, 300000, 400000, 500000, 700000, 1000000]
=======
>>>>>>> 18ba4319

    def __init__(self, options=None, read_user_config_function=None,
                 read_user_dir_function=None):

        if options is None:
            options = {}

        # This lock needs to be acquired for updating and reading the config in
        # a thread-safe way.
        self.lock = threading.RLock()

        self.mempool_fees = {}
        self.fee_estimates = {}
        self.fee_estimates_last_updated = {}
        self.last_time_fee_estimates_requested = 0  # zero ensures immediate fees

        # The following two functions are there for dependency injection when
        # testing.
        if read_user_config_function is None:
            read_user_config_function = read_user_config
        if read_user_dir_function is None:
            self.user_dir = user_dir
        else:
            self.user_dir = read_user_dir_function

        # The command line options
        self.cmdline_options = deepcopy(options)
        # don't allow to be set on CLI:
        self.cmdline_options.pop('config_version', None)

        # Set self.path and read the user config
        self.user_config = {}  # for self.get in electrum_path()
        self.path = self.electrum_path()
        self.user_config = read_user_config_function(self.path)
        if not self.user_config:
            # avoid new config getting upgraded
            self.user_config = {'config_version': FINAL_CONFIG_VERSION}

        # config "upgrade" - CLI options
        self.rename_config_keys(
            self.cmdline_options, {'auto_cycle': 'auto_connect'}, True)

        # config upgrade - user config
        if self.requires_upgrade():
            self.upgrade()

        # Make a singleton instance of 'self'
        set_config(self)

    def electrum_path(self):
        # Read electrum_path from command line
        # Otherwise use the user's default data directory.
        path = self.get('electrum_path')
        if path is None:
            path = self.user_dir()

        def make_dir(path):
            # Make directory if it does not yet exist.
            if not os.path.exists(path):
                if os.path.islink(path):
                    raise BaseException('Dangling link: ' + path)
                os.mkdir(path)
                os.chmod(path, stat.S_IRUSR | stat.S_IWUSR | stat.S_IXUSR)

        make_dir(path)
        if self.get('testnet'):
            path = os.path.join(path, 'testnet')
            make_dir(path)

        self.print_error("electrum directory", path)
        return path

    def rename_config_keys(self, config, keypairs, deprecation_warning=False):
        """Migrate old key names to new ones"""
        updated = False
        for old_key, new_key in keypairs.items():
            if old_key in config:
                if new_key not in config:
                    config[new_key] = config[old_key]
                    if deprecation_warning:
                        self.print_stderr('Note that the {} variable has been deprecated. '
                                     'You should use {} instead.'.format(old_key, new_key))
                del config[old_key]
                updated = True
        return updated

    def set_key(self, key, value, save=True):
        if not self.is_modifiable(key):
            self.print_stderr("Warning: not changing config key '%s' set on the command line" % key)
            return
        self._set_key_in_user_config(key, value, save)

    def _set_key_in_user_config(self, key, value, save=True):
        with self.lock:
            if value is not None:
                self.user_config[key] = value
            else:
                self.user_config.pop(key, None)
            if save:
                self.save_user_config()

    def get(self, key, default=None):
        with self.lock:
            out = self.cmdline_options.get(key)
            if out is None:
                out = self.user_config.get(key, default)
        return out

    def requires_upgrade(self):
        return self.get_config_version() < FINAL_CONFIG_VERSION

    def upgrade(self):
        with self.lock:
            self.print_error('upgrading config')

            self.convert_version_2()

            self.set_key('config_version', FINAL_CONFIG_VERSION, save=True)

    def convert_version_2(self):
        if not self._is_upgrade_method_needed(1, 1):
            return

        self.rename_config_keys(self.user_config, {'auto_cycle': 'auto_connect'})

        try:
            # change server string FROM host:port:proto TO host:port:s
            server_str = self.user_config.get('server')
            host, port, protocol = str(server_str).rsplit(':', 2)
            assert protocol in ('s', 't')
            int(port)  # Throw if cannot be converted to int
            server_str = '{}:{}:s'.format(host, port)
            self._set_key_in_user_config('server', server_str)
        except BaseException:
            self._set_key_in_user_config('server', None)

        self.set_key('config_version', 2)

    def _is_upgrade_method_needed(self, min_version, max_version):
        cur_version = self.get_config_version()
        if cur_version > max_version:
            return False
        elif cur_version < min_version:
            raise BaseException(
                ('config upgrade: unexpected version %d (should be %d-%d)'
                 % (cur_version, min_version, max_version)))
        else:
            return True

    def get_config_version(self):
        config_version = self.get('config_version', 1)
        if config_version > FINAL_CONFIG_VERSION:
            self.print_stderr('WARNING: config version ({}) is higher than ours ({})'
                             .format(config_version, FINAL_CONFIG_VERSION))
        return config_version

    def is_modifiable(self, key):
        return key not in self.cmdline_options

    def save_user_config(self):
        if not self.path:
            return
        path = os.path.join(self.path, "config")
        s = json.dumps(self.user_config, indent=4, sort_keys=True)
        with open(path, "w") as f:
            f.write(s)
        os.chmod(path, stat.S_IREAD | stat.S_IWRITE)

    def get_wallet_path(self):
        """Set the path of the wallet."""

        # command line -w option
        if self.get('wallet_path'):
            return os.path.join(self.get('cwd'), self.get('wallet_path'))

        # path in config file
        path = self.get('default_wallet_path')
        if path and os.path.exists(path):
            return path

        # default path
        dirpath = os.path.join(self.path, "wallets")
        if not os.path.exists(dirpath):
            if os.path.islink(dirpath):
                raise BaseException('Dangling link: ' + dirpath)
            os.mkdir(dirpath)
            os.chmod(dirpath, stat.S_IRUSR | stat.S_IWUSR | stat.S_IXUSR)

        new_path = os.path.join(self.path, "wallets", "default_wallet")

        # default path in pre 1.9 versions
        old_path = os.path.join(self.path, "electrum-ltc.dat")
        if os.path.exists(old_path) and not os.path.exists(new_path):
            os.rename(old_path, new_path)

        return new_path

    def remove_from_recently_open(self, filename):
        recent = self.get('recently_open', [])
        if filename in recent:
            recent.remove(filename)
            self.set_key('recently_open', recent)

    def set_session_timeout(self, seconds):
        self.print_error("session timeout -> %d seconds" % seconds)
        self.set_key('session_timeout', seconds)

    def get_session_timeout(self):
        return self.get('session_timeout', 300)

    def open_last_wallet(self):
        if self.get('wallet_path') is None:
            last_wallet = self.get('gui_last_wallet')
            if last_wallet is not None and os.path.exists(last_wallet):
                self.cmdline_options['default_wallet_path'] = last_wallet

    def save_last_wallet(self, wallet):
        if self.get('wallet_path') is None:
            path = wallet.storage.path
            self.set_key('gui_last_wallet', path)

    def impose_hard_limits_on_fee(func):
        def get_fee_within_limits(self, *args, **kwargs):
            fee = func(self, *args, **kwargs)
            if fee is None:
                return fee
            fee = min(FEERATE_MAX_DYNAMIC, fee)
            fee = max(FEERATE_DEFAULT_RELAY, fee)
            return fee
        return get_fee_within_limits

    @impose_hard_limits_on_fee
    def eta_to_fee(self, i):
        """Returns fee in sat/kbyte."""
        if i < 4:
            j = FEE_ETA_TARGETS[i]
            fee = self.fee_estimates.get(j)
        else:
            assert i == 4
            fee = self.fee_estimates.get(2)
            if fee is not None:
                fee += fee/2
        return fee

    def fee_to_depth(self, target_fee):
        depth = 0
        for fee, s in self.mempool_fees:
            depth += s
            if fee <= target_fee:
                break
        else:
            return 0
        return depth

    @impose_hard_limits_on_fee
    def depth_to_fee(self, i):
        """Returns fee in sat/kbyte."""
        target = self.depth_target(i)
        depth = 0
        for fee, s in self.mempool_fees:
            depth += s
            if depth > target:
                break
        else:
            return 0
        return fee * 1000

    def depth_target(self, i):
        return FEE_DEPTH_TARGETS[i]

    def eta_target(self, i):
        if i == len(FEE_ETA_TARGETS):
            return 1
        return FEE_ETA_TARGETS[i]

    def fee_to_eta(self, fee_per_kb):
        import operator
        l = list(self.fee_estimates.items()) + [(1, self.eta_to_fee(4))]
        for i in range(len(l)-1, 0, -1):
            if l[i][1] == l[i-1][1]:
                del l[i-1]
        dist = map(lambda x: (x[0], abs(x[1] - fee_per_kb)), l)
        min_target, min_value = min(dist, key=operator.itemgetter(1))
        if fee_per_kb < self.fee_estimates.get(25)/2:
            min_target = -1
        return min_target

    def depth_tooltip(self, depth):
        return "%.1f MB from tip"%(depth/1000000)

    def eta_tooltip(self, x):
        if x < 0:
            return _('Low fee')
        elif x == 1:
            return _('In the next block')
        else:
            return _('Within {} blocks').format(x)

    def get_fee_status(self):
        dyn = self.is_dynfee()
        mempool = self.use_mempool_fees()
        pos = self.get_depth_level() if mempool else self.get_fee_level()
        fee_rate = self.fee_per_kb()
        target, tooltip = self.get_fee_text(pos, dyn, mempool, fee_rate)
        return target

    def get_fee_text(self, pos, dyn, mempool, fee_rate):
        """Returns (text, tooltip) where
        text is what we target: static fee / num blocks to confirm in / mempool depth
        tooltip is the corresponding estimate (e.g. num blocks for a static fee)
        """
        rate_str = (format_satoshis(fee_rate/1000, False, 0, 0, False)  + ' sat/byte') if fee_rate is not None else 'unknown'
        if dyn:
            if mempool:
                depth = self.depth_target(pos)
                text = self.depth_tooltip(depth)
            else:
                eta = self.eta_target(pos)
                text = self.eta_tooltip(eta)
            tooltip = rate_str
        else:
            text = rate_str
            if mempool and self.has_fee_mempool():
                depth = self.fee_to_depth(fee_rate)
                tooltip = self.depth_tooltip(depth)
            elif not mempool and self.has_fee_etas():
                eta = self.fee_to_eta(fee_rate)
                tooltip = self.eta_tooltip(eta)
            else:
                tooltip = ''
        return text, tooltip

    def get_depth_level(self):
        maxp = len(FEE_DEPTH_TARGETS) - 1
        return min(maxp, self.get('depth_level', 2))

    def get_fee_level(self):
        maxp = len(FEE_ETA_TARGETS)  # not (-1) to have "next block"
        return min(maxp, self.get('fee_level', 2))

    def get_fee_slider(self, dyn, mempool):
        if dyn:
            if mempool:
                pos = self.get_depth_level()
                maxp = len(FEE_DEPTH_TARGETS) - 1
                fee_rate = self.depth_to_fee(pos)
            else:
                pos = self.get_fee_level()
                maxp = len(FEE_ETA_TARGETS)  # not (-1) to have "next block"
                fee_rate = self.eta_to_fee(pos)
        else:
            fee_rate = self.fee_per_kb()
            pos = self.static_fee_index(fee_rate)
            maxp = 9
        return maxp, pos, fee_rate

    def static_fee(self, i):
        return FEERATE_STATIC_VALUES[i]

    def static_fee_index(self, value):
        dist = list(map(lambda x: abs(x - value), FEERATE_STATIC_VALUES))
        return min(range(len(dist)), key=dist.__getitem__)

    def has_fee_etas(self):
        return len(self.fee_estimates) == 4

    def has_fee_mempool(self):
        return bool(self.mempool_fees)

    def has_dynamic_fees_ready(self):
        if self.use_mempool_fees():
            return self.has_fee_mempool()
        else:
            return self.has_fee_etas()

    def is_dynfee(self):
        return bool(self.get('dynamic_fees', False))

    def use_mempool_fees(self):
        return bool(self.get('mempool_fees', False))

    def fee_per_kb(self):
        """Returns sat/kvB fee to pay for a txn.
        Note: might return None.
        """
        if self.is_dynfee():
            if self.use_mempool_fees():
                fee_rate = self.depth_to_fee(self.get_depth_level())
            else:
                fee_rate = self.eta_to_fee(self.get_fee_level())
        else:
<<<<<<< HEAD
            fee_rate = self.get('fee_per_kb', self.max_fee_rate()/10)
=======
            fee_rate = self.get('fee_per_kb', FEERATE_FALLBACK_STATIC_FEE)
>>>>>>> 18ba4319
        return fee_rate

    def fee_per_byte(self):
        """Returns sat/vB fee to pay for a txn.
        Note: might return None.
        """
        fee_per_kb = self.fee_per_kb()
        return fee_per_kb / 1000 if fee_per_kb is not None else None

    def estimate_fee(self, size):
        fee_per_kb = self.fee_per_kb()
        if fee_per_kb is None:
            raise NoDynamicFeeEstimates()
        return self.estimate_fee_for_feerate(fee_per_kb, size)

    @classmethod
    def estimate_fee_for_feerate(cls, fee_per_kb, size):
        # note: We only allow integer sat/byte values atm.
        # The GUI for simplicity reasons only displays integer sat/byte,
        # and for the sake of consistency, we thus only use integer sat/byte in
        # the backend too.
        fee_per_byte = int(fee_per_kb / 1000)
        return int(fee_per_byte * size)

    def update_fee_estimates(self, key, value):
        self.fee_estimates[key] = value
        self.fee_estimates_last_updated[key] = time.time()

    def is_fee_estimates_update_required(self):
        """Checks time since last requested and updated fee estimates.
        Returns True if an update should be requested.
        """
        now = time.time()
        prev_updates = self.fee_estimates_last_updated.values()
        oldest_fee_time = min(prev_updates) if prev_updates else 0
        stale_fees = now - oldest_fee_time > 7200
        old_request = now - self.last_time_fee_estimates_requested > 60
        return stale_fees and old_request

    def requested_fee_estimates(self):
        self.last_time_fee_estimates_requested = time.time()

    def get_video_device(self):
        device = self.get("video_device", "default")
        if device == 'default':
            device = ''
        return device


def read_user_config(path):
    """Parse and store the user config settings in electrum-ltc.conf into user_config[]."""
    if not path:
        return {}
    config_path = os.path.join(path, "config")
    if not os.path.exists(config_path):
        return {}
    try:
        with open(config_path, "r") as f:
            data = f.read()
        result = json.loads(data)
    except:
        print_error("Warning: Cannot read config file.", config_path)
        return {}
    if not type(result) is dict:
        return {}
    return result<|MERGE_RESOLUTION|>--- conflicted
+++ resolved
@@ -14,11 +14,11 @@
 FEE_DEPTH_TARGETS = [10000000, 5000000, 2000000, 1000000, 500000, 200000, 100000]
 
 # satoshi per kbyte
-FEERATE_MAX_DYNAMIC = 1500000
+FEERATE_MAX_DYNAMIC = 1000000
 FEERATE_WARNING_HIGH_FEE = 600000
-FEERATE_FALLBACK_STATIC_FEE = 150000
-FEERATE_DEFAULT_RELAY = 1000
-FEERATE_STATIC_VALUES = [5000, 10000, 20000, 30000, 50000, 70000, 100000, 150000, 200000, 300000]
+FEERATE_FALLBACK_STATIC_FEE = 100000
+FEERATE_DEFAULT_RELAY = 100000
+FEERATE_STATIC_VALUES = [100000, 125000, 150000, 200000, 250000, 300000, 400000, 500000, 700000, 1000000]
 
 
 config = None
@@ -47,10 +47,6 @@
         2. User configuration (in the user's config directory)
     They are taken in order (1. overrides config options set in 2.)
     """
-<<<<<<< HEAD
-    fee_rates = [100000, 125000, 150000, 200000, 250000, 300000, 400000, 500000, 700000, 1000000]
-=======
->>>>>>> 18ba4319
 
     def __init__(self, options=None, read_user_config_function=None,
                  read_user_dir_function=None):
@@ -442,11 +438,7 @@
             else:
                 fee_rate = self.eta_to_fee(self.get_fee_level())
         else:
-<<<<<<< HEAD
-            fee_rate = self.get('fee_per_kb', self.max_fee_rate()/10)
-=======
             fee_rate = self.get('fee_per_kb', FEERATE_FALLBACK_STATIC_FEE)
->>>>>>> 18ba4319
         return fee_rate
 
     def fee_per_byte(self):

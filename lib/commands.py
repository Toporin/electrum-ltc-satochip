#!/usr/bin/env python
#
# Electrum - lightweight Bitcoin client
# Copyright (C) 2011 thomasv@gitorious
#
# This program is free software: you can redistribute it and/or modify
# it under the terms of the GNU General Public License as published by
# the Free Software Foundation, either version 3 of the License, or
# (at your option) any later version.
#
# This program is distributed in the hope that it will be useful,
# but WITHOUT ANY WARRANTY; without even the implied warranty of
# MERCHANTABILITY or FITNESS FOR A PARTICULAR PURPOSE. See the
# GNU General Public License for more details.
#
# You should have received a copy of the GNU General Public License
# along with this program. If not, see <http://www.gnu.org/licenses/>.

import datetime
import time
import copy
from util import print_msg, format_satoshis, print_stderr
from bitcoin import is_valid, hash_160_to_bc_address, hash_160
from decimal import Decimal
import bitcoin
from transaction import Transaction


class Command:
    def __init__(self, name, min_args, max_args, requires_network, requires_wallet, requires_password, description, syntax = '', options_syntax = ''):
        self.name = name
        self.min_args=min_args
        self.max_args = max_args
        self.requires_network = requires_network
        self.requires_wallet = requires_wallet
        self.requires_password = requires_password
        self.description = description
        self.syntax = syntax
        self.options = options_syntax


known_commands = {}


def register_command(*args):
    global known_commands
    name = args[0]
    known_commands[name] = Command(*args)



payto_options = ' --fee, -f: set transaction fee\n --fromaddr, -F: send from address -\n --changeaddr, -c: send change to address'
listaddr_options = " -a: show all addresses, including change addresses\n -l: include labels in results"
restore_options = " accepts a seed or master public key."
mksendmany_syntax = 'mksendmanytx <recipient> <amount> [<recipient> <amount> ...]'
payto_syntax = "payto <recipient> <amount> [label]\n<recipient> can be a litecoin address or a label"
paytomany_syntax = "paytomany <recipient> <amount> [<recipient> <amount> ...]\n<recipient> can be a litecoin address or a label"
signmessage_syntax = 'signmessage <address> <message>\nIf you want to lead or end a message with spaces, or want double spaces inside the message make sure you quote the string. I.e. " Hello  This is a weird String "'
verifymessage_syntax = 'verifymessage <address> <signature> <message>\nIf you want to lead or end a message with spaces, or want double spaces inside the message make sure you quote the string. I.e. " Hello  This is a weird String "'

#                command
#                                              requires_network
#                                                     requires_wallet
#                                                            requires_password
register_command('contacts',             0, 0, False, True,  False, 'Show your list of contacts')
register_command('create',               0, 0, False, True,  False, 'Create a new wallet')
<<<<<<< HEAD
register_command('createmultisig',       2, 2, False, True,  False, 'similar to litecoind\'s command')
register_command('createrawtransaction', 2, 2, False, True,  False, 'similar to litecoind\'s command')
=======
register_command('createmultisig',       2, 2, False, True,  False, 'similar to bitcoind\'s command')
register_command('createrawtransaction', 2, 2, False, True,  False, 'Create an unsigned transaction. The syntax is similar to bitcoind.')
>>>>>>> 9f9bab6c
register_command('deseed',               0, 0, False, True,  False, 'Remove seed from wallet, creating a seedless, watching-only wallet.')
register_command('decoderawtransaction', 1, 1, False, False, False, 'similar to litecoind\'s command')
register_command('getprivatekeys',       1, 1, False, True,  True,  'Get the private keys of a given address', 'getprivatekeys <litecoin address>')
register_command('dumpprivkeys',         0, 0, False, True,  True,  'Dump all private keys in your wallet')
register_command('freeze',               1, 1, False, True,  True,  'Freeze the funds at one of your wallet\'s addresses', 'freeze <address>')
register_command('getbalance',           0, 1, True,  True,  False, 'Return the balance of your wallet, or of one account in your wallet', 'getbalance [<account>]')
register_command('getservers',           0, 0, True,  False, False, 'Return the list of available servers')
register_command('getversion',           0, 0, False, False, False, 'Return the version of your client', 'getversion')
register_command('getaddressbalance',    1, 1, True,  False, False, 'Return the balance of an address', 'getaddressbalance <address>')
register_command('getaddresshistory',    1, 1, True,  False, False, 'Return the transaction history of a wallet address', 'getaddresshistory <address>')
register_command('getconfig',            1, 1, False, False, False, 'Return a configuration variable', 'getconfig <name>')
register_command('getpubkeys',           1, 1, False, True,  False, 'Return the public keys for a wallet address', 'getpubkeys <litecoin address>')
register_command('getrawtransaction',    1, 1, True,  False, False, 'Retrieve a transaction', 'getrawtransaction <txhash>')
register_command('getseed',              0, 0, False, True,  True,  'Print the generation seed of your wallet.')
register_command('getmpk',               0, 0, False, True,  False, 'Return your wallet\'s master public key', 'getmpk')
register_command('help',                 0, 1, False, False, False, 'Prints this help')
register_command('history',              0, 0, True,  True,  False, 'Returns the transaction history of your wallet')
register_command('importprivkey',        1, 1, False, True,  True,  'Import a private key', 'importprivkey <privatekey>')
register_command('listaddresses',        2, 2, False, True,  False, 'Returns your list of addresses.', '', listaddr_options)
register_command('listunspent',          0, 0, True,  True,  False, 'Returns the list of unspent inputs in your wallet.')
register_command('getaddressunspent',    1, 1, True,  False, False, 'Returns the list of unspent inputs for an address.')
register_command('mktx',                 5, 5, False, True,  True,  'Create a signed transaction', 'mktx <recipient> <amount> [label]', payto_options)
register_command('mksendmanytx',         4, 4, False, True,  True,  'Create a signed transaction', mksendmany_syntax, payto_options)
register_command('payto',                5, 5, True,  True,  True,  'Create and broadcast a transaction.', payto_syntax, payto_options)
register_command('paytomany',            4, 4, True,  True,  True,  'Create and broadcast a transaction.', paytomany_syntax, payto_options)
register_command('password',             0, 0, False, True,  True,  'Change your password')
register_command('restore',              0, 0, True,  True,  False, 'Restore a wallet', '', restore_options)
register_command('searchcontacts',       1, 1, False, True,  False,  'Search through contacts, return matching entries', 'searchcontacts <query>')
register_command('setconfig',            2, 2, False, False, False, 'Set a configuration variable', 'setconfig <name> <value>')
register_command('setlabel',             2,-1, False, True,  False, 'Assign a label to an item', 'setlabel <tx_hash> <label>')
register_command('sendrawtransaction',   1, 1, True,  False, False, 'Broadcasts a transaction to the network.', 'sendrawtransaction <tx in hexadecimal>')
register_command('signtxwithkey',        1, 3, False, False, False, 'Sign a serialized transaction with a key','signtxwithkey <tx> <key>')
register_command('signtxwithwallet',     1, 3, False, True,  True,  'Sign a serialized transaction with a wallet','signtxwithwallet <tx>')
register_command('signmessage',          2,-1, False, True,  True,  'Sign a message with a key', signmessage_syntax)
register_command('unfreeze',             1, 1, False, True,  False, 'Unfreeze the funds at one of your wallet\'s address', 'unfreeze <address>')
register_command('validateaddress',      1, 1, False, False, False, 'Check that the address is valid', 'validateaddress <address>')
register_command('verifymessage',        3,-1, False, False, False, 'Verifies a signature', verifymessage_syntax)

register_command('encrypt',              2,-1, False, False, False, 'encrypt a message with pubkey','encrypt <pubkey> <message>')
register_command('decrypt',              2,-1, False, True, True,   'decrypt a message encrypted with pubkey','decrypt <pubkey> <message>')
register_command('getproof',             1, 1, True, False, False, 'get merkle proof', 'getproof <address>')
register_command('getutxoaddress',       2, 2, True, False, False, 'get the address of an unspent transaction output','getutxoaddress <txid> <pos>')
register_command('sweep',                2, 3, True, False, False, 'Sweep a private key.', 'sweep privkey addr [fee]')
register_command('make_seed',            3, 3, False, False, False, 'Create a seed.','options: --nbits --entropy --lang')
register_command('check_seed',           1,-1, False, False, False, 'Check that a seed was generated with external entropy. Option: --entropy --lang')


class Commands:

    def __init__(self, wallet, network, callback = None):
        self.wallet = wallet
        self.network = network
        self._callback = callback
        self.password = None

    def _run(self, method, args, password_getter):
        cmd = known_commands[method]
        if cmd.requires_password and self.wallet.use_encryption:
            self.password = apply(password_getter,())
        f = getattr(self, method)
        result = f(*args)
        self.password = None
        if self._callback:
            apply(self._callback, ())
        return result

    def make_seed(self, nbits, custom_entropy, language):
        from mnemonic import Mnemonic
        s = Mnemonic(language).make_seed(nbits, custom_entropy=custom_entropy)
        return s.encode('utf8')

    def check_seed(self, seed, custom_entropy, language):
        from mnemonic import Mnemonic
        return Mnemonic(language).check_seed(seed, custom_entropy)

    def getaddresshistory(self, addr):
        return self.network.synchronous_get([ ('blockchain.address.get_history',[addr]) ])[0]

    def listunspent(self):
        l = copy.deepcopy(self.wallet.get_unspent_coins())
        for i in l: i["value"] = str(Decimal(i["value"])/100000000)
        return l

    def getaddressunspent(self, addr):
        return self.network.synchronous_get([ ('blockchain.address.listunspent',[addr]) ])[0]

    def getutxoaddress(self, txid, num):
        r = self.network.synchronous_get([ ('blockchain.utxo.get_address',[txid, num]) ])
        if r:
            return {'address':r[0] }

    def createrawtransaction(self, inputs, outputs):
        coins = self.wallet.get_unspent_coins(None)
        tx_inputs = []
        for i in inputs:
            prevout_hash = i['txid']
            prevout_n = i['vout']
            for c in coins:
                if c['prevout_hash'] == prevout_hash and c['prevout_n'] == prevout_n:
                    self.wallet.add_input_info(c)
                    tx_inputs.append(c)
                    break
            else:
                raise BaseException('Transaction output not in wallet', prevout_hash+":%d"%prevout_n)
        outputs = map(lambda x: ('address', x[0], int(1e8*x[1])), outputs.items())
        tx = Transaction(tx_inputs, outputs)
        return tx

    def signtxwithkey(self, raw_tx, sec):
        tx = Transaction.deserialize(raw_tx)
        pubkey = bitcoin.public_key_from_private_key(sec)
        tx.sign({ pubkey:sec })
        return tx

    def signtxwithwallet(self, raw_tx):
        tx = Transaction.deserialize(raw_tx)
        self.wallet.sign_transaction(tx, self.password)
        return tx

    def decoderawtransaction(self, raw):
        tx = Transaction.deserialize(raw)
        return {'inputs':tx.inputs, 'outputs':tx.outputs}

    def sendrawtransaction(self, raw):
        tx = Transaction.deserialize(raw)
        return self.network.synchronous_get([('blockchain.transaction.broadcast', [str(tx)])])[0]

    def createmultisig(self, num, pubkeys):
        assert isinstance(pubkeys, list)
        redeem_script = Transaction.multisig_script(pubkeys, num)
        address = hash_160_to_bc_address(hash_160(redeem_script.decode('hex')), 5)
        return {'address':address, 'redeemScript':redeem_script}

    def freeze(self,addr):
        return self.wallet.freeze(addr)

    def unfreeze(self,addr):
        return self.wallet.unfreeze(addr)

    def getprivatekeys(self, addr):
        return self.wallet.get_private_key(addr, self.password)

    def dumpprivkeys(self, addresses = None):
        if addresses is None:
            addresses = self.wallet.addresses(True)
        return [self.wallet.get_private_key(address, self.password) for address in addresses]

    def validateaddress(self, addr):
        isvalid = is_valid(addr)
        out = { 'isvalid':isvalid }
        if isvalid:
            out['address'] = addr
        return out

    def getpubkeys(self, addr):
        out = { 'address':addr }
        out['pubkeys'] = self.wallet.get_public_keys(addr)
        return out

    def getbalance(self, account= None):
        if account is None:
            c, u = self.wallet.get_balance()
        else:
            c, u = self.wallet.get_account_balance(account)

        out = { "confirmed": str(Decimal(c)/100000000) }
        if u: out["unconfirmed"] = str(Decimal(u)/100000000)
        return out

    def getaddressbalance(self, addr):
        out = self.network.synchronous_get([ ('blockchain.address.get_balance',[addr]) ])[0]
        out["confirmed"] =  str(Decimal(out["confirmed"])/100000000)
        out["unconfirmed"] =  str(Decimal(out["unconfirmed"])/100000000)
        return out

    def getproof(self, addr):
        p = self.network.synchronous_get([ ('blockchain.address.get_proof',[addr]) ])[0]
        out = []
        for i,s in p:
            out.append(i)
        return out

    def getservers(self):
        while not self.network.is_up_to_date():
            time.sleep(0.1)
        return self.network.get_servers()

    def getversion(self):
        import electrum_ltc as electrum   # Needs to stay here to prevent ciruclar imports
        return electrum.ELECTRUM_VERSION

    def getmpk(self):
        return self.wallet.get_master_public_keys()

    def getseed(self):
        s = self.wallet.get_mnemonic(self.password)
        return s.encode('utf8')

    def importprivkey(self, sec):
        try:
            addr = self.wallet.import_key(sec,self.password)
            out = "Keypair imported: ", addr
        except Exception as e:
            out = "Error: Keypair import failed: " + str(e)
        return out

    def sweep(self, privkey, to_address, fee = 0.0001):
        fee = int(Decimal(fee)*100000000)
        return Transaction.sweep([privkey], self.network, to_address, fee)

    def signmessage(self, address, message):
        return self.wallet.sign_message(address, message, self.password)

    def verifymessage(self, address, signature, message):
        return bitcoin.verify_message(address, signature, message)

    def _mktx(self, outputs, fee = None, change_addr = None, domain = None):
        for to_address, amount in outputs:
            if not is_valid(to_address):
                raise Exception("Invalid Litecoin address", to_address)

        if change_addr:
            if not is_valid(change_addr):
                raise Exception("Invalid Litecoin address", change_addr)

        if domain is not None:
            for addr in domain:
                if not is_valid(addr):
                    raise Exception("invalid Litecoin address", addr)

                if not self.wallet.is_mine(addr):
                    raise Exception("address not in wallet", addr)

        for k, v in self.wallet.labels.items():
            if change_addr and v == change_addr:
                change_addr = k

        final_outputs = []
        for to_address, amount in outputs:
            for k, v in self.wallet.labels.items():
                if v == to_address:
                    to_address = k
                    print_msg("alias", to_address)
                    break

            amount = int(100000000*amount)
            final_outputs.append(('address', to_address, amount))

        if fee: fee = int(100000000*fee)
        return self.wallet.mktx(final_outputs, self.password, fee , change_addr, domain)

    def mktx(self, to_address, amount, fee = None, change_addr = None, domain = None):
        tx = self._mktx([(to_address, amount)], fee, change_addr, domain)
        return tx

    def mksendmanytx(self, outputs, fee = None, change_addr = None, domain = None):
        tx = self._mktx(outputs, fee, change_addr, domain)
        return tx

    def payto(self, to_address, amount, fee = None, change_addr = None, domain = None):
        tx = self._mktx([(to_address, amount)], fee, change_addr, domain)
        r, h = self.wallet.sendtx( tx )
        return h

    def paytomany(self, outputs, fee = None, change_addr = None, domain = None):
        tx = self._mktx(outputs, fee, change_addr, domain)
        r, h = self.wallet.sendtx( tx )
        return h

    def history(self):
        balance = 0
        out = []
        for item in self.wallet.get_tx_history():
            tx_hash, conf, is_mine, value, fee, balance, timestamp = item
            try:
                time_str = datetime.datetime.fromtimestamp( timestamp).isoformat(' ')[:-3]
            except Exception:
                time_str = "----"

            label, is_default_label = self.wallet.get_label(tx_hash)

            out.append({'txid':tx_hash, 'date':"%16s"%time_str, 'label':label, 'value':format_satoshis(value), 'confirmations':conf})
        return out

    def setlabel(self, key, label):
        self.wallet.set_label(key, label)

    def contacts(self):
        c = {}
        for addr in self.wallet.addressbook:
            c[addr] = self.wallet.labels.get(addr)
        return c

    def searchcontacts(self, query):
        results = {}
        for addr in self.wallet.addressbook:
            if query.lower() in self.wallet.labels.get(addr).lower():
                results[addr] = self.wallet.labels.get(addr)
        return results

    def listaddresses(self, show_all = False, show_label = False):
        out = []
        for addr in self.wallet.addresses(True):
            if show_all or not self.wallet.is_change(addr):
                if show_label:
                    item = { 'address': addr }
                    if show_label:
                        label = self.wallet.labels.get(addr,'')
                        if label:
                            item['label'] = label
                else:
                    item = addr
                out.append( item )
        return out

    def help(self, cmd=None):
        if cmd not in known_commands:
            print_msg("\nList of commands:", ', '.join(sorted(known_commands)))
        else:
            cmd = known_commands[cmd]
            print_msg(cmd.description)
            if cmd.syntax: print_msg("Syntax: " + cmd.syntax)
            if cmd.options: print_msg("options:\n" + cmd.options)
        return None

    def getrawtransaction(self, tx_hash):
        if self.wallet:
            tx = self.wallet.transactions.get(tx_hash)
            if tx:
                return tx

        raw = self.network.synchronous_get([ ('blockchain.transaction.get',[tx_hash]) ])[0]
        if raw:
            return Transaction.deserialize(raw)
        else:
            return "unknown transaction"

    def encrypt(self, pubkey, message):
        return bitcoin.encrypt_message(message, pubkey)

    def decrypt(self, pubkey, message):
        return self.wallet.decrypt_message(pubkey, message, self.password)<|MERGE_RESOLUTION|>--- conflicted
+++ resolved
@@ -64,13 +64,8 @@
 #                                                            requires_password
 register_command('contacts',             0, 0, False, True,  False, 'Show your list of contacts')
 register_command('create',               0, 0, False, True,  False, 'Create a new wallet')
-<<<<<<< HEAD
 register_command('createmultisig',       2, 2, False, True,  False, 'similar to litecoind\'s command')
-register_command('createrawtransaction', 2, 2, False, True,  False, 'similar to litecoind\'s command')
-=======
-register_command('createmultisig',       2, 2, False, True,  False, 'similar to bitcoind\'s command')
-register_command('createrawtransaction', 2, 2, False, True,  False, 'Create an unsigned transaction. The syntax is similar to bitcoind.')
->>>>>>> 9f9bab6c
+register_command('createrawtransaction', 2, 2, False, True,  False, 'Create an unsigned transaction. The syntax is similar to litecoind.')
 register_command('deseed',               0, 0, False, True,  False, 'Remove seed from wallet, creating a seedless, watching-only wallet.')
 register_command('decoderawtransaction', 1, 1, False, False, False, 'similar to litecoind\'s command')
 register_command('getprivatekeys',       1, 1, False, True,  True,  'Get the private keys of a given address', 'getprivatekeys <litecoin address>')

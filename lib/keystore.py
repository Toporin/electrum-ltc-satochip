#!/usr/bin/env python2
# -*- mode: python -*-
#
# Electrum - lightweight Bitcoin client
# Copyright (C) 2016  The Electrum developers
#
# Permission is hereby granted, free of charge, to any person
# obtaining a copy of this software and associated documentation files
# (the "Software"), to deal in the Software without restriction,
# including without limitation the rights to use, copy, modify, merge,
# publish, distribute, sublicense, and/or sell copies of the Software,
# and to permit persons to whom the Software is furnished to do so,
# subject to the following conditions:
#
# The above copyright notice and this permission notice shall be
# included in all copies or substantial portions of the Software.
#
# THE SOFTWARE IS PROVIDED "AS IS", WITHOUT WARRANTY OF ANY KIND,
# EXPRESS OR IMPLIED, INCLUDING BUT NOT LIMITED TO THE WARRANTIES OF
# MERCHANTABILITY, FITNESS FOR A PARTICULAR PURPOSE AND
# NONINFRINGEMENT. IN NO EVENT SHALL THE AUTHORS OR COPYRIGHT HOLDERS
# BE LIABLE FOR ANY CLAIM, DAMAGES OR OTHER LIABILITY, WHETHER IN AN
# ACTION OF CONTRACT, TORT OR OTHERWISE, ARISING FROM, OUT OF OR IN
# CONNECTION WITH THE SOFTWARE OR THE USE OR OTHER DEALINGS IN THE
# SOFTWARE.


from unicodedata import normalize

from version import *
import bitcoin
from bitcoin import pw_encode, pw_decode, bip32_root, bip32_private_derivation, bip32_public_derivation, bip32_private_key, deserialize_xprv, deserialize_xpub
from bitcoin import public_key_from_private_key, public_key_to_bc_address
from bitcoin import *

from bitcoin import is_old_seed, is_new_seed, is_seed
from util import PrintError, InvalidPassword
from mnemonic import Mnemonic


class KeyStore(PrintError):

    def has_seed(self):
        return False

    def is_watching_only(self):
        return False

    def can_import(self):
        return False

    def get_tx_derivations(self, tx):
        keypairs = {}
        for txin in tx.inputs():
            num_sig = txin.get('num_sig')
            if num_sig is None:
                continue
            x_signatures = txin['signatures']
            signatures = filter(None, x_signatures)
            if len(signatures) == num_sig:
                # input is complete
                continue
            for k, x_pubkey in enumerate(txin['x_pubkeys']):
                if x_signatures[k] is not None:
                    # this pubkey already signed
                    continue
                derivation = self.get_pubkey_derivation(x_pubkey)
                if not derivation:
                    continue
                keypairs[x_pubkey] = derivation
        return keypairs

    def can_sign(self, tx):
        if self.is_watching_only():
            return False
        return bool(self.get_tx_derivations(tx))


class Software_KeyStore(KeyStore):

    def __init__(self):
        KeyStore.__init__(self)

    def may_have_password(self):
        return not self.is_watching_only()

    def sign_message(self, sequence, message, password):
        sec = self.get_private_key(sequence, password)
        key = regenerate_key(sec)
        compressed = is_compressed(sec)
        return key.sign_message(message, compressed)

    def decrypt_message(self, sequence, message, password):
        sec = self.get_private_key(sequence, password)
        ec = regenerate_key(sec)
        decrypted = ec.decrypt_message(message)
        return decrypted

    def sign_transaction(self, tx, password):
        if self.is_watching_only():
            return
        # Raise if password is not correct.
        self.check_password(password)
        # Add private keys
        keypairs = self.get_tx_derivations(tx)
        for k, v in keypairs.items():
            keypairs[k] = self.get_private_key(v, password)
        # Sign
        if keypairs:
            tx.sign(keypairs)


class Imported_KeyStore(Software_KeyStore):
    # keystore for imported private keys

    def __init__(self, d):
        Software_KeyStore.__init__(self)
        self.keypairs = d.get('keypairs', {})

    def is_deterministic(self):
        return False

    def can_change_password(self):
        return True

    def get_master_public_key(self):
        return None

    def dump(self):
        return {
            'type': 'imported',
            'keypairs': self.keypairs,
        }

    def can_import(self):
        return True

    def check_password(self, password):
        pubkey = self.keypairs.keys()[0]
        self.get_private_key(pubkey, password)

    def import_key(self, sec, password):
        try:
            pubkey = public_key_from_private_key(sec)
        except Exception:
            raise BaseException('Invalid private key')
        # allow overwrite
        self.keypairs[pubkey] = pw_encode(sec, password)
        return pubkey

    def delete_imported_key(self, key):
        self.keypairs.pop(key)

    def get_private_key(self, pubkey, password):
        pk = pw_decode(self.keypairs[pubkey], password)
        # this checks the password
        if pubkey != public_key_from_private_key(pk):
            raise InvalidPassword()
        return pk

    def get_pubkey_derivation(self, x_pubkey):
        if x_pubkey[0:2] in ['02', '03', '04']:
            if x_pubkey in self.keypairs.keys():
                return x_pubkey
        elif x_pubkey[0:2] == 'fd':
            # fixme: this assumes p2pkh
            _, addr = xpubkey_to_address(x_pubkey)
            for pubkey in self.keypairs.keys():
                if public_key_to_bc_address(pubkey.decode('hex')) == addr:
                    return pubkey

    def update_password(self, old_password, new_password):
        self.check_password(old_password)
        if new_password == '':
            new_password = None
        for k, v in self.keypairs.items():
            b = pw_decode(v, old_password)
            c = pw_encode(b, new_password)
            self.keypairs[k] = c


class Deterministic_KeyStore(Software_KeyStore):

    def __init__(self, d):
        Software_KeyStore.__init__(self)
        self.seed = d.get('seed', '')
        self.passphrase = d.get('passphrase', '')

    def is_deterministic(self):
        return True

    def dump(self):
        d = {}
        if self.seed:
            d['seed'] = self.seed
        if self.passphrase:
            d['passphrase'] = self.passphrase
        return d

    def has_seed(self):
        return bool(self.seed)

    def is_watching_only(self):
        return not self.has_seed()

    def can_change_password(self):
        return not self.is_watching_only()

    def add_seed(self, seed):
        if self.seed:
            raise Exception("a seed exists")
        self.seed = self.format_seed(seed)

    def get_seed(self, password):
        return pw_decode(self.seed, password)

    def get_passphrase(self, password):
        return pw_decode(self.passphrase, password) if self.passphrase else ''



class Xpub:

    def __init__(self):
        self.xpub = None
        self.xpub_receive = None
        self.xpub_change = None

    def get_master_public_key(self):
        return self.xpub

    def derive_pubkey(self, for_change, n):
        xpub = self.xpub_change if for_change else self.xpub_receive
        if xpub is None:
            xpub = bip32_public_derivation(self.xpub, "", "/%d"%for_change)
            if for_change:
                self.xpub_change = xpub
            else:
                self.xpub_receive = xpub
        return self.get_pubkey_from_xpub(xpub, (n,))

    @classmethod
    def get_pubkey_from_xpub(self, xpub, sequence):
        _, _, _, c, cK = deserialize_xpub(xpub)
        for i in sequence:
            cK, c = CKD_pub(cK, c, i)
        return cK.encode('hex')

    def get_xpubkey(self, c, i):
        s = ''.join(map(lambda x: bitcoin.int_to_hex(x,2), (c, i)))
        return 'ff' + bitcoin.DecodeBase58Check(self.xpub).encode('hex') + s

    @classmethod
    def parse_xpubkey(self, pubkey):
        assert pubkey[0:2] == 'ff'
        pk = pubkey.decode('hex')
        pk = pk[1:]
        xkey = bitcoin.EncodeBase58Check(pk[0:78])
        dd = pk[78:]
        s = []
        while dd:
            n = int(bitcoin.rev_hex(dd[0:2].encode('hex')), 16)
            dd = dd[2:]
            s.append(n)
        assert len(s) == 2
        return xkey, s

    def get_pubkey_derivation(self, x_pubkey):
        if x_pubkey[0:2] != 'ff':
            return
        xpub, derivation = self.parse_xpubkey(x_pubkey)
        if self.xpub != xpub:
            return
        return derivation



class BIP32_KeyStore(Deterministic_KeyStore, Xpub):

    def __init__(self, d):
        Xpub.__init__(self)
        Deterministic_KeyStore.__init__(self, d)
        self.xpub = d.get('xpub')
        self.xprv = d.get('xprv')

    def format_seed(self, seed):
        return ' '.join(seed.split())

    def dump(self):
        d = Deterministic_KeyStore.dump(self)
        d['type'] = 'bip32'
        d['xpub'] = self.xpub
        d['xprv'] = self.xprv
        return d

    def get_master_private_key(self, password):
        return pw_decode(self.xprv, password)

    def check_password(self, password):
        xprv = pw_decode(self.xprv, password)
        if deserialize_xprv(xprv)[3] != deserialize_xpub(self.xpub)[3]:
            raise InvalidPassword()

    def update_password(self, old_password, new_password):
        self.check_password(old_password)
        if new_password == '':
            new_password = None
        if self.has_seed():
            decoded = self.get_seed(old_password)
            self.seed = pw_encode(decoded, new_password)
        if self.passphrase:
            decoded = self.get_passphrase(old_password)
            self.passphrase = pw_encode(decoded, new_password)
        if self.xprv is not None:
            b = pw_decode(self.xprv, old_password)
            self.xprv = pw_encode(b, new_password)

    def is_watching_only(self):
        return self.xprv is None

    def add_xprv(self, xprv):
        self.xprv = xprv
        self.xpub = bitcoin.xpub_from_xprv(xprv)

    def add_xprv_from_seed(self, bip32_seed, derivation):
        xprv, xpub = bip32_root(bip32_seed)
        xprv, xpub = bip32_private_derivation(xprv, "m/", derivation)
        self.add_xprv(xprv)

    def get_private_key(self, sequence, password):
        xprv = self.get_master_private_key(password)
        _, _, _, c, k = deserialize_xprv(xprv)
        pk = bip32_private_key(sequence, k, c)
        return pk



class Old_KeyStore(Deterministic_KeyStore):

    def __init__(self, d):
        Deterministic_KeyStore.__init__(self, d)
        self.mpk = d.get('mpk')

    def get_hex_seed(self, password):
        return pw_decode(self.seed, password).encode('utf8')

    def dump(self):
        d = Deterministic_KeyStore.dump(self)
        d['mpk'] = self.mpk
        d['type'] = 'old'
        return d

    def add_seed(self, seedphrase):
        Deterministic_KeyStore.add_seed(self, seedphrase)
        self.mpk = self.mpk_from_seed(self.seed)

    def add_master_public_key(self, mpk):
        self.mpk = mpk

    def format_seed(self, seed):
        import old_mnemonic
        # see if seed was entered as hex
        seed = seed.strip()
        if seed:
            try:
                seed.decode('hex')
                return str(seed)
            except Exception:
                pass
        words = seed.split()
        seed = old_mnemonic.mn_decode(words)
        if not seed:
            raise Exception("Invalid seed")
        return seed

    def get_seed(self, password):
        import old_mnemonic
        s = self.get_hex_seed(password)
        return ' '.join(old_mnemonic.mn_encode(s))

    @classmethod
    def mpk_from_seed(klass, seed):
        secexp = klass.stretch_key(seed)
        master_private_key = ecdsa.SigningKey.from_secret_exponent(secexp, curve = SECP256k1)
        master_public_key = master_private_key.get_verifying_key().to_string()
        return master_public_key.encode('hex')

    @classmethod
    def stretch_key(self, seed):
        x = seed
        for i in range(100000):
            x = hashlib.sha256(x + seed).digest()
        return string_to_number(x)

    @classmethod
    def get_sequence(self, mpk, for_change, n):
        return string_to_number(Hash("%d:%d:"%(n, for_change) + mpk.decode('hex')))

    def get_address(self, for_change, n):
        pubkey = self.get_pubkey(for_change, n)
        address = public_key_to_bc_address(pubkey.decode('hex'))
        return address

    @classmethod
    def get_pubkey_from_mpk(self, mpk, for_change, n):
        z = self.get_sequence(mpk, for_change, n)
        master_public_key = ecdsa.VerifyingKey.from_string(mpk.decode('hex'), curve = SECP256k1)
        pubkey_point = master_public_key.pubkey.point + z*SECP256k1.generator
        public_key2 = ecdsa.VerifyingKey.from_public_point(pubkey_point, curve = SECP256k1)
        return '04' + public_key2.to_string().encode('hex')

    def derive_pubkey(self, for_change, n):
        return self.get_pubkey_from_mpk(self.mpk, for_change, n)

    def get_private_key_from_stretched_exponent(self, for_change, n, secexp):
        order = generator_secp256k1.order()
        secexp = (secexp + self.get_sequence(self.mpk, for_change, n)) % order
        pk = number_to_string(secexp, generator_secp256k1.order())
        compressed = False
        return SecretToASecret(pk, compressed)

    def get_private_key(self, sequence, password):
        seed = self.get_hex_seed(password)
        self.check_seed(seed)
        for_change, n = sequence
        secexp = self.stretch_key(seed)
        pk = self.get_private_key_from_stretched_exponent(for_change, n, secexp)
        return pk

    def check_seed(self, seed):
        secexp = self.stretch_key(seed)
        master_private_key = ecdsa.SigningKey.from_secret_exponent( secexp, curve = SECP256k1 )
        master_public_key = master_private_key.get_verifying_key().to_string()
        if master_public_key != self.mpk.decode('hex'):
            print_error('invalid password (mpk)', self.mpk, master_public_key.encode('hex'))
            raise InvalidPassword()

    def check_password(self, password):
        seed = self.get_hex_seed(password)
        self.check_seed(seed)

    def get_master_public_key(self):
        return self.mpk

    def get_xpubkey(self, for_change, n):
        s = ''.join(map(lambda x: bitcoin.int_to_hex(x,2), (for_change, n)))
        return 'fe' + self.mpk + s

    @classmethod
    def parse_xpubkey(self, x_pubkey):
        assert x_pubkey[0:2] == 'fe'
        pk = x_pubkey[2:]
        mpk = pk[0:128]
        dd = pk[128:]
        s = []
        while dd:
            n = int(bitcoin.rev_hex(dd[0:4]), 16)
            dd = dd[4:]
            s.append(n)
        assert len(s) == 2
        return mpk, s

    def get_pubkey_derivation(self, x_pubkey):
        if x_pubkey[0:2] != 'fe':
            return
        mpk, derivation = self.parse_xpubkey(x_pubkey)
        if self.mpk != mpk:
            return
        return derivation

    def update_password(self, old_password, new_password):
        self.check_password(old_password)
        if new_password == '':
            new_password = None
        if self.has_seed():
            decoded = self.get_hex_seed(old_password)
            self.seed = pw_encode(decoded, new_password)


class Hardware_KeyStore(KeyStore, Xpub):
    # Derived classes must set:
    #   - device
    #   - DEVICE_IDS
    #   - wallet_type

    #restore_wallet_class = BIP32_RD_Wallet
    max_change_outputs = 1

    def __init__(self, d):
        Xpub.__init__(self)
        KeyStore.__init__(self)
        # Errors and other user interaction is done through the wallet's
        # handler.  The handler is per-window and preserved across
        # device reconnects
        self.xpub = d.get('xpub')
        self.label = d.get('label')
        self.derivation = d.get('derivation')
        self.handler = None

    def set_label(self, label):
        self.label = label

    def may_have_password(self):
        return False

    def is_deterministic(self):
        return True

    def dump(self):
        return {
            'type': 'hardware',
            'hw_type': self.hw_type,
            'xpub': self.xpub,
            'derivation':self.derivation,
            'label':self.label,
        }

    def unpaired(self):
        '''A device paired with the wallet was diconnected.  This can be
        called in any thread context.'''
        self.print_error("unpaired")

    def paired(self):
        '''A device paired with the wallet was (re-)connected.  This can be
        called in any thread context.'''
        self.print_error("paired")

    def can_export(self):
        return False

    def is_watching_only(self):
        '''The wallet is not watching-only; the user will be prompted for
        pin and passphrase as appropriate when needed.'''
        assert not self.has_seed()
        return False

    def can_change_password(self):
        return False



def bip39_normalize_passphrase(passphrase):
    return normalize('NFKD', unicode(passphrase or ''))

def bip39_to_seed(mnemonic, passphrase):
    import pbkdf2, hashlib, hmac
    PBKDF2_ROUNDS = 2048
    mnemonic = normalize('NFKD', ' '.join(mnemonic.split()))
    passphrase = bip39_normalize_passphrase(passphrase)
    return pbkdf2.PBKDF2(mnemonic, 'mnemonic' + passphrase,
                         iterations = PBKDF2_ROUNDS, macmodule = hmac,
                         digestmodule = hashlib.sha512).read(64)



# extended pubkeys

def is_xpubkey(x_pubkey):
    return x_pubkey[0:2] == 'ff'

def parse_xpubkey(x_pubkey):
    assert x_pubkey[0:2] == 'ff'
    return BIP32_KeyStore.parse_xpubkey(x_pubkey)

def xpubkey_to_address(x_pubkey):
    if x_pubkey[0:2] in ['02','03','04']:
        pubkey = x_pubkey
    elif x_pubkey[0:2] == 'ff':
        xpub, s = BIP32_KeyStore.parse_xpubkey(x_pubkey)
        pubkey = BIP32_KeyStore.get_pubkey_from_xpub(xpub, s)
    elif x_pubkey[0:2] == 'fe':
        mpk, s = Old_KeyStore.parse_xpubkey(x_pubkey)
        pubkey = Old_KeyStore.get_pubkey_from_mpk(mpk, s[0], s[1])
    elif x_pubkey[0:2] == 'fd':
        addrtype = ord(x_pubkey[2:4].decode('hex'))
        hash160 = x_pubkey[4:].decode('hex')
        pubkey = None
        address = hash_160_to_bc_address(hash160, addrtype)
    else:
        raise BaseException("Cannnot parse pubkey")
    if pubkey:
        address = public_key_to_bc_address(pubkey.decode('hex'))
    return pubkey, address


hw_keystores = {}

def register_keystore(hw_type, constructor):
    hw_keystores[hw_type] = constructor

def hardware_keystore(d):
    hw_type = d['hw_type']
    if hw_type in hw_keystores:
        constructor = hw_keystores[hw_type]
        return constructor(d)
    raise BaseException('unknown hardware type', hw_type)

def load_keystore(storage, name):
    w = storage.get('wallet_type', 'standard')
    d = storage.get(name, {})
    t = d.get('type')
    if not t:
        raise BaseException('wallet format requires update')
    if t == 'old':
        k = Old_KeyStore(d)
    elif t == 'imported':
        k = Imported_KeyStore(d)
    elif t == 'bip32':
        k = BIP32_KeyStore(d)
    elif t == 'hardware':
        k = hardware_keystore(d)
    else:
        raise BaseException('unknown wallet type', t)
    return k



def is_old_mpk(mpk):
    try:
        int(mpk, 16)
    except:
        return False
    return len(mpk) == 128

def is_xpub(text):
<<<<<<< HEAD
    if text[0:4] not in ('xpub', 'Ltub'):
        return False
=======
>>>>>>> 5d6c8482
    try:
        deserialize_xpub(text)
        return True
    except:
        return False

def is_xprv(text):
<<<<<<< HEAD
    if text[0:4] not in ('xprv', 'Ltpv'):
        return False
=======
>>>>>>> 5d6c8482
    try:
        deserialize_xprv(text)
        return True
    except:
        return False

def is_address_list(text):
    parts = text.split()
    return bool(parts) and all(bitcoin.is_address(x) for x in parts)

def get_private_keys(text):
    parts = text.split('\n')
    parts = map(lambda x: ''.join(x.split()), parts)
    parts = filter(bool, parts)
    if bool(parts) and all(bitcoin.is_private_key(x) for x in parts):
        return parts

def is_private_key_list(text):
    return bool(get_private_keys(text))

is_mpk = lambda x: is_old_mpk(x) or is_xpub(x)
is_private = lambda x: is_seed(x) or is_xprv(x) or is_private_key_list(x)
is_any_key = lambda x: is_old_mpk(x) or is_xprv(x) or is_xpub(x) or is_private_key_list(x)
is_private_key = lambda x: is_xprv(x) or is_private_key_list(x)
is_bip32_key = lambda x: is_xprv(x) or is_xpub(x)

def bip44_derivation(account_id):
    return "m/44'/2'/%d'"% int(account_id)

def from_seed(seed, passphrase):
    if is_old_seed(seed):
        keystore = Old_KeyStore({})
        keystore.add_seed(seed)
    elif is_new_seed(seed):
        keystore = BIP32_KeyStore({})
        keystore.add_seed(seed)
        keystore.passphrase = passphrase
        bip32_seed = Mnemonic.mnemonic_to_seed(seed, passphrase)
        keystore.add_xprv_from_seed(bip32_seed, "m/")
    return keystore

def from_private_key_list(text):
    keystore = Imported_KeyStore({})
    for x in text.split():
        keystore.import_key(x, None)
    return keystore

def from_old_mpk(mpk):
    keystore = Old_KeyStore({})
    keystore.add_master_public_key(mpk)
    return keystore

def from_xpub(xpub):
    k = BIP32_KeyStore({})
    k.xpub = xpub
    return k

def from_xprv(xprv):
    xpub = bitcoin.xpub_from_xprv(xprv)
    k = BIP32_KeyStore({})
    k.xprv = xprv
    k.xpub = xpub
    return k

def from_keys(text):
    if is_xprv(text):
        k = from_xprv(text)
    elif is_old_mpk(text):
        k = from_old_mpk(text)
    elif is_xpub(text):
        k = from_xpub(text)
    elif is_private_key_list(text):
        k = from_private_key_list(text)
    else:
        raise BaseException('Invalid key')
    return k<|MERGE_RESOLUTION|>--- conflicted
+++ resolved
@@ -623,11 +623,6 @@
     return len(mpk) == 128
 
 def is_xpub(text):
-<<<<<<< HEAD
-    if text[0:4] not in ('xpub', 'Ltub'):
-        return False
-=======
->>>>>>> 5d6c8482
     try:
         deserialize_xpub(text)
         return True
@@ -635,11 +630,6 @@
         return False
 
 def is_xprv(text):
-<<<<<<< HEAD
-    if text[0:4] not in ('xprv', 'Ltpv'):
-        return False
-=======
->>>>>>> 5d6c8482
     try:
         deserialize_xprv(text)
         return True

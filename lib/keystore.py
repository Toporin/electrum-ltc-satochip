#!/usr/bin/env python2
# -*- mode: python -*-
#
# Electrum - lightweight Bitcoin client
# Copyright (C) 2016  The Electrum developers
#
# Permission is hereby granted, free of charge, to any person
# obtaining a copy of this software and associated documentation files
# (the "Software"), to deal in the Software without restriction,
# including without limitation the rights to use, copy, modify, merge,
# publish, distribute, sublicense, and/or sell copies of the Software,
# and to permit persons to whom the Software is furnished to do so,
# subject to the following conditions:
#
# The above copyright notice and this permission notice shall be
# included in all copies or substantial portions of the Software.
#
# THE SOFTWARE IS PROVIDED "AS IS", WITHOUT WARRANTY OF ANY KIND,
# EXPRESS OR IMPLIED, INCLUDING BUT NOT LIMITED TO THE WARRANTIES OF
# MERCHANTABILITY, FITNESS FOR A PARTICULAR PURPOSE AND
# NONINFRINGEMENT. IN NO EVENT SHALL THE AUTHORS OR COPYRIGHT HOLDERS
# BE LIABLE FOR ANY CLAIM, DAMAGES OR OTHER LIABILITY, WHETHER IN AN
# ACTION OF CONTRACT, TORT OR OTHERWISE, ARISING FROM, OUT OF OR IN
# CONNECTION WITH THE SOFTWARE OR THE USE OR OTHER DEALINGS IN THE
# SOFTWARE.

from unicodedata import normalize

from . import bitcoin
from .bitcoin import *
from . import constants
from .util import PrintError, InvalidPassword, hfu
from .mnemonic import Mnemonic, load_wordlist
from .plugins import run_hook


class KeyStore(PrintError):

    def has_seed(self):
        return False

    def is_watching_only(self):
        return False

    def can_import(self):
        return False

    def may_have_password(self):
        """Returns whether the keystore can be encrypted with a password."""
        raise NotImplementedError()

    def get_tx_derivations(self, tx):
        keypairs = {}
        for txin in tx.inputs():
            num_sig = txin.get('num_sig')
            if num_sig is None:
                continue
            x_signatures = txin['signatures']
            signatures = [sig for sig in x_signatures if sig]
            if len(signatures) == num_sig:
                # input is complete
                continue
            for k, x_pubkey in enumerate(txin['x_pubkeys']):
                if x_signatures[k] is not None:
                    # this pubkey already signed
                    continue
                derivation = self.get_pubkey_derivation(x_pubkey)
                if not derivation:
                    continue
                keypairs[x_pubkey] = derivation
        return keypairs

    def can_sign(self, tx):
        if self.is_watching_only():
            return False
        return bool(self.get_tx_derivations(tx))



class Software_KeyStore(KeyStore):

    def __init__(self):
        KeyStore.__init__(self)

    def may_have_password(self):
        return not self.is_watching_only()

    def sign_message(self, sequence, message, password):
        privkey, compressed = self.get_private_key(sequence, password)
        key = regenerate_key(privkey)
        return key.sign_message(message, compressed)

    def decrypt_message(self, sequence, message, password):
        privkey, compressed = self.get_private_key(sequence, password)
        ec = regenerate_key(privkey)
        decrypted = ec.decrypt_message(message)
        return decrypted

    def sign_transaction(self, tx, password):
        if self.is_watching_only():
            return
        # Raise if password is not correct.
        self.check_password(password)
        # Add private keys
        keypairs = self.get_tx_derivations(tx)
        for k, v in keypairs.items():
            keypairs[k] = self.get_private_key(v, password)
        # Sign
        if keypairs:
            tx.sign(keypairs)


class Imported_KeyStore(Software_KeyStore):
    # keystore for imported private keys

    def __init__(self, d):
        Software_KeyStore.__init__(self)
        self.keypairs = d.get('keypairs', {})

    def is_deterministic(self):
        return False

    def get_master_public_key(self):
        return None

    def dump(self):
        return {
            'type': 'imported',
            'keypairs': self.keypairs,
        }

    def can_import(self):
        return True

    def check_password(self, password):
        pubkey = list(self.keypairs.keys())[0]
        self.get_private_key(pubkey, password)

    def import_privkey(self, sec, password):
        txin_type, privkey, compressed = deserialize_privkey(sec)
        pubkey = public_key_from_private_key(privkey, compressed)
        # re-serialize the key so the internal storage format is consistent
        serialized_privkey = serialize_privkey(
            privkey, compressed, txin_type, internal_use=True)
        self.keypairs[pubkey] = pw_encode(serialized_privkey, password)
        return txin_type, pubkey

    def delete_imported_key(self, key):
        self.keypairs.pop(key)

    def get_private_key(self, pubkey, password):
        sec = pw_decode(self.keypairs[pubkey], password)
        txin_type, privkey, compressed = deserialize_privkey(sec)
        # this checks the password
        if pubkey != public_key_from_private_key(privkey, compressed):
            raise InvalidPassword()
        return privkey, compressed

    def get_pubkey_derivation(self, x_pubkey):
        if x_pubkey[0:2] in ['02', '03', '04']:
            if x_pubkey in self.keypairs.keys():
                return x_pubkey
        elif x_pubkey[0:2] == 'fd':
            addr = bitcoin.script_to_address(x_pubkey[2:])
            if addr in self.addresses:
                return self.addresses[addr].get('pubkey')

    def update_password(self, old_password, new_password):
        self.check_password(old_password)
        if new_password == '':
            new_password = None
        for k, v in self.keypairs.items():
            b = pw_decode(v, old_password)
            c = pw_encode(b, new_password)
            self.keypairs[k] = c



class Deterministic_KeyStore(Software_KeyStore):

    def __init__(self, d):
        Software_KeyStore.__init__(self)
        self.seed = d.get('seed', '')
        self.passphrase = d.get('passphrase', '')

    def is_deterministic(self):
        return True

    def dump(self):
        d = {}
        if self.seed:
            d['seed'] = self.seed
        if self.passphrase:
            d['passphrase'] = self.passphrase
        return d

    def has_seed(self):
        return bool(self.seed)

    def is_watching_only(self):
        return not self.has_seed()

    def add_seed(self, seed):
        if self.seed:
            raise Exception("a seed exists")
        self.seed = self.format_seed(seed)

    def get_seed(self, password):
        return pw_decode(self.seed, password)

    def get_passphrase(self, password):
        return pw_decode(self.passphrase, password) if self.passphrase else ''


class Xpub:

    def __init__(self):
        self.xpub = None
        self.xpub_receive = None
        self.xpub_change = None

    def get_master_public_key(self):
        return self.xpub

    def derive_pubkey(self, for_change, n):
        xpub = self.xpub_change if for_change else self.xpub_receive
        if xpub is None:
            xpub = bip32_public_derivation(self.xpub, "", "/%d"%for_change)
            if for_change:
                self.xpub_change = xpub
            else:
                self.xpub_receive = xpub
        return self.get_pubkey_from_xpub(xpub, (n,))

    @classmethod
    def get_pubkey_from_xpub(self, xpub, sequence):
        _, _, _, _, c, cK = deserialize_xpub(xpub)
        for i in sequence:
            cK, c = CKD_pub(cK, c, i)
        return bh2u(cK)

    def get_xpubkey(self, c, i):
        s = ''.join(map(lambda x: bitcoin.int_to_hex(x,2), (c, i)))
        return 'ff' + bh2u(bitcoin.DecodeBase58Check(self.xpub)) + s

    @classmethod
    def parse_xpubkey(self, pubkey):
        assert pubkey[0:2] == 'ff'
        pk = bfh(pubkey)
        pk = pk[1:]
        xkey = bitcoin.EncodeBase58Check(pk[0:78])
        dd = pk[78:]
        s = []
        while dd:
            n = int(bitcoin.rev_hex(bh2u(dd[0:2])), 16)
            dd = dd[2:]
            s.append(n)
        assert len(s) == 2
        return xkey, s

    def get_pubkey_derivation(self, x_pubkey):
        if x_pubkey[0:2] != 'ff':
            return
        xpub, derivation = self.parse_xpubkey(x_pubkey)
        if self.xpub != xpub:
            return
        return derivation


class BIP32_KeyStore(Deterministic_KeyStore, Xpub):

    def __init__(self, d):
        Xpub.__init__(self)
        Deterministic_KeyStore.__init__(self, d)
        self.xpub = d.get('xpub')
        self.xprv = d.get('xprv')

    def format_seed(self, seed):
        return ' '.join(seed.split())

    def dump(self):
        d = Deterministic_KeyStore.dump(self)
        d['type'] = 'bip32'
        d['xpub'] = self.xpub
        d['xprv'] = self.xprv
        return d

    def get_master_private_key(self, password):
        return pw_decode(self.xprv, password)

    def check_password(self, password):
        xprv = pw_decode(self.xprv, password)
        if deserialize_xprv(xprv)[4] != deserialize_xpub(self.xpub)[4]:
            raise InvalidPassword()

    def update_password(self, old_password, new_password):
        self.check_password(old_password)
        if new_password == '':
            new_password = None
        if self.has_seed():
            decoded = self.get_seed(old_password)
            self.seed = pw_encode(decoded, new_password)
        if self.passphrase:
            decoded = self.get_passphrase(old_password)
            self.passphrase = pw_encode(decoded, new_password)
        if self.xprv is not None:
            b = pw_decode(self.xprv, old_password)
            self.xprv = pw_encode(b, new_password)

    def is_watching_only(self):
        return self.xprv is None

    def add_xprv(self, xprv):
        self.xprv = xprv
        self.xpub = bitcoin.xpub_from_xprv(xprv)

    def add_xprv_from_seed(self, bip32_seed, xtype, derivation):
        xprv, xpub = bip32_root(bip32_seed, xtype)
        xprv, xpub = bip32_private_derivation(xprv, "m/", derivation)
        self.add_xprv(xprv)

    def get_private_key(self, sequence, password):
        xprv = self.get_master_private_key(password)
        _, _, _, _, c, k = deserialize_xprv(xprv)
        pk = bip32_private_key(sequence, k, c)
        return pk, True



class Old_KeyStore(Deterministic_KeyStore):

    def __init__(self, d):
        Deterministic_KeyStore.__init__(self, d)
        self.mpk = d.get('mpk')

    def get_hex_seed(self, password):
        return pw_decode(self.seed, password).encode('utf8')

    def dump(self):
        d = Deterministic_KeyStore.dump(self)
        d['mpk'] = self.mpk
        d['type'] = 'old'
        return d

    def add_seed(self, seedphrase):
        Deterministic_KeyStore.add_seed(self, seedphrase)
        s = self.get_hex_seed(None)
        self.mpk = self.mpk_from_seed(s)

    def add_master_public_key(self, mpk):
        self.mpk = mpk

    def format_seed(self, seed):
        from . import old_mnemonic, mnemonic
        seed = mnemonic.normalize_text(seed)
        # see if seed was entered as hex
        if seed:
            try:
                bfh(seed)
                return str(seed)
            except Exception:
                pass
        words = seed.split()
        seed = old_mnemonic.mn_decode(words)
        if not seed:
            raise Exception("Invalid seed")
        return seed

    def get_seed(self, password):
        from . import old_mnemonic
        s = self.get_hex_seed(password)
        return ' '.join(old_mnemonic.mn_encode(s))

    @classmethod
    def mpk_from_seed(klass, seed):
        secexp = klass.stretch_key(seed)
        master_private_key = ecdsa.SigningKey.from_secret_exponent(secexp, curve = SECP256k1)
        master_public_key = master_private_key.get_verifying_key().to_string()
        return bh2u(master_public_key)

    @classmethod
    def stretch_key(self, seed):
        x = seed
        for i in range(100000):
            x = hashlib.sha256(x + seed).digest()
        return string_to_number(x)

    @classmethod
    def get_sequence(self, mpk, for_change, n):
        return string_to_number(Hash(("%d:%d:"%(n, for_change)).encode('ascii') + bfh(mpk)))

    @classmethod
    def get_pubkey_from_mpk(self, mpk, for_change, n):
        z = self.get_sequence(mpk, for_change, n)
        master_public_key = ecdsa.VerifyingKey.from_string(bfh(mpk), curve = SECP256k1)
        pubkey_point = master_public_key.pubkey.point + z*SECP256k1.generator
        public_key2 = ecdsa.VerifyingKey.from_public_point(pubkey_point, curve = SECP256k1)
        return '04' + bh2u(public_key2.to_string())

    def derive_pubkey(self, for_change, n):
        return self.get_pubkey_from_mpk(self.mpk, for_change, n)

    def get_private_key_from_stretched_exponent(self, for_change, n, secexp):
        order = generator_secp256k1.order()
        secexp = (secexp + self.get_sequence(self.mpk, for_change, n)) % order
        pk = number_to_string(secexp, generator_secp256k1.order())
        return pk

    def get_private_key(self, sequence, password):
        seed = self.get_hex_seed(password)
        self.check_seed(seed)
        for_change, n = sequence
        secexp = self.stretch_key(seed)
        pk = self.get_private_key_from_stretched_exponent(for_change, n, secexp)
        return pk, False

    def check_seed(self, seed):
        secexp = self.stretch_key(seed)
        master_private_key = ecdsa.SigningKey.from_secret_exponent( secexp, curve = SECP256k1 )
        master_public_key = master_private_key.get_verifying_key().to_string()
        if master_public_key != bfh(self.mpk):
            print_error('invalid password (mpk)', self.mpk, bh2u(master_public_key))
            raise InvalidPassword()

    def check_password(self, password):
        seed = self.get_hex_seed(password)
        self.check_seed(seed)

    def get_master_public_key(self):
        return self.mpk

    def get_xpubkey(self, for_change, n):
        s = ''.join(map(lambda x: bitcoin.int_to_hex(x,2), (for_change, n)))
        return 'fe' + self.mpk + s

    @classmethod
    def parse_xpubkey(self, x_pubkey):
        assert x_pubkey[0:2] == 'fe'
        pk = x_pubkey[2:]
        mpk = pk[0:128]
        dd = pk[128:]
        s = []
        while dd:
            n = int(bitcoin.rev_hex(dd[0:4]), 16)
            dd = dd[4:]
            s.append(n)
        assert len(s) == 2
        return mpk, s

    def get_pubkey_derivation(self, x_pubkey):
        if x_pubkey[0:2] != 'fe':
            return
        mpk, derivation = self.parse_xpubkey(x_pubkey)
        if self.mpk != mpk:
            return
        return derivation

    def update_password(self, old_password, new_password):
        self.check_password(old_password)
        if new_password == '':
            new_password = None
        if self.has_seed():
            decoded = pw_decode(self.seed, old_password)
            self.seed = pw_encode(decoded, new_password)



class Hardware_KeyStore(KeyStore, Xpub):
    # Derived classes must set:
    #   - device
    #   - DEVICE_IDS
    #   - wallet_type

    #restore_wallet_class = BIP32_RD_Wallet
    max_change_outputs = 1

    def __init__(self, d):
        Xpub.__init__(self)
        KeyStore.__init__(self)
        # Errors and other user interaction is done through the wallet's
        # handler.  The handler is per-window and preserved across
        # device reconnects
        self.xpub = d.get('xpub')
        self.label = d.get('label')
        self.derivation = d.get('derivation')
        self.handler = None
        run_hook('init_keystore', self)

    def set_label(self, label):
        self.label = label

    def may_have_password(self):
        return False

    def is_deterministic(self):
        return True

    def dump(self):
        return {
            'type': 'hardware',
            'hw_type': self.hw_type,
            'xpub': self.xpub,
            'derivation':self.derivation,
            'label':self.label,
        }

    def unpaired(self):
        '''A device paired with the wallet was diconnected.  This can be
        called in any thread context.'''
        self.print_error("unpaired")

    def paired(self):
        '''A device paired with the wallet was (re-)connected.  This can be
        called in any thread context.'''
        self.print_error("paired")

    def can_export(self):
        return False

    def is_watching_only(self):
        '''The wallet is not watching-only; the user will be prompted for
        pin and passphrase as appropriate when needed.'''
        assert not self.has_seed()
        return False

    def get_password_for_storage_encryption(self):
        from .storage import get_derivation_used_for_hw_device_encryption
        client = self.plugin.get_client(self)
        derivation = get_derivation_used_for_hw_device_encryption()
        xpub = client.get_xpub(derivation, "standard")
        password = self.get_pubkey_from_xpub(xpub, ())
        return password


def bip39_normalize_passphrase(passphrase):
    return normalize('NFKD', passphrase or '')

def bip39_to_seed(mnemonic, passphrase):
    import pbkdf2, hashlib, hmac
    PBKDF2_ROUNDS = 2048
    mnemonic = normalize('NFKD', ' '.join(mnemonic.split()))
    passphrase = bip39_normalize_passphrase(passphrase)
    return pbkdf2.PBKDF2(mnemonic, 'mnemonic' + passphrase,
                         iterations = PBKDF2_ROUNDS, macmodule = hmac,
                         digestmodule = hashlib.sha512).read(64)

# returns tuple (is_checksum_valid, is_wordlist_valid)
def bip39_is_checksum_valid(mnemonic):
    words = [ normalize('NFKD', word) for word in mnemonic.split() ]
    words_len = len(words)
    wordlist = load_wordlist("english.txt")
    n = len(wordlist)
    checksum_length = 11*words_len//33
    entropy_length = 32*checksum_length
    i = 0
    words.reverse()
    while words:
        w = words.pop()
        try:
            k = wordlist.index(w)
        except ValueError:
            return False, False
        i = i*n + k
    if words_len not in [12, 15, 18, 21, 24]:
        return False, True
    entropy = i >> checksum_length
    checksum = i % 2**checksum_length
    h = '{:x}'.format(entropy)
    while len(h) < entropy_length/4:
        h = '0'+h
    b = bytearray.fromhex(h)
    hashed = int(hfu(hashlib.sha256(b).digest()), 16)
    calculated_checksum = hashed >> (256 - checksum_length)
    return checksum == calculated_checksum, True

def from_bip39_seed(seed, passphrase, derivation):
    k = BIP32_KeyStore({})
    bip32_seed = bip39_to_seed(seed, passphrase)
    xtype = xtype_from_derivation(derivation)
    k.add_xprv_from_seed(bip32_seed, xtype, derivation)
    return k


def xtype_from_derivation(derivation):
    """Returns the script type to be used for this derivation."""
    if derivation.startswith("m/84'"):
        return 'p2wpkh'
    elif derivation.startswith("m/49'"):
        return 'p2wpkh-p2sh'
    else:
        return 'standard'


# extended pubkeys

def is_xpubkey(x_pubkey):
    return x_pubkey[0:2] == 'ff'


def parse_xpubkey(x_pubkey):
    assert x_pubkey[0:2] == 'ff'
    return BIP32_KeyStore.parse_xpubkey(x_pubkey)


def xpubkey_to_address(x_pubkey):
    if x_pubkey[0:2] == 'fd':
        address = bitcoin.script_to_address(x_pubkey[2:])
        return x_pubkey, address
    if x_pubkey[0:2] in ['02', '03', '04']:
        pubkey = x_pubkey
    elif x_pubkey[0:2] == 'ff':
        xpub, s = BIP32_KeyStore.parse_xpubkey(x_pubkey)
        pubkey = BIP32_KeyStore.get_pubkey_from_xpub(xpub, s)
    elif x_pubkey[0:2] == 'fe':
        mpk, s = Old_KeyStore.parse_xpubkey(x_pubkey)
        pubkey = Old_KeyStore.get_pubkey_from_mpk(mpk, s[0], s[1])
    else:
        raise BaseException("Cannot parse pubkey")
    if pubkey:
        address = public_key_to_p2pkh(bfh(pubkey))
    return pubkey, address

def xpubkey_to_pubkey(x_pubkey):
    pubkey, address = xpubkey_to_address(x_pubkey)
    return pubkey

hw_keystores = {}

def register_keystore(hw_type, constructor):
    hw_keystores[hw_type] = constructor

def hardware_keystore(d):
    hw_type = d['hw_type']
    if hw_type in hw_keystores:
        constructor = hw_keystores[hw_type]
        return constructor(d)
    raise BaseException('unknown hardware type', hw_type)

def load_keystore(storage, name):
    w = storage.get('wallet_type', 'standard')
    d = storage.get(name, {})
    t = d.get('type')
    if not t:
        raise BaseException('wallet format requires update')
    if t == 'old':
        k = Old_KeyStore(d)
    elif t == 'imported':
        k = Imported_KeyStore(d)
    elif t == 'bip32':
        k = BIP32_KeyStore(d)
    elif t == 'hardware':
        k = hardware_keystore(d)
    else:
        raise BaseException('unknown wallet type', t)
    return k


def is_old_mpk(mpk):
    try:
        int(mpk, 16)
    except:
        return False
    return len(mpk) == 128


def is_address_list(text):
    parts = text.split()
    return bool(parts) and all(bitcoin.is_address(x) for x in parts)


def get_private_keys(text):
    parts = text.split('\n')
    parts = map(lambda x: ''.join(x.split()), parts)
    parts = list(filter(bool, parts))
    if bool(parts) and all(bitcoin.is_private_key(x) for x in parts):
        return parts


def is_private_key_list(text):
    return bool(get_private_keys(text))


is_mpk = lambda x: is_old_mpk(x) or is_xpub(x)
is_private = lambda x: is_seed(x) or is_xprv(x) or is_private_key_list(x)
is_master_key = lambda x: is_old_mpk(x) or is_xprv(x) or is_xpub(x)
is_private_key = lambda x: is_xprv(x) or is_private_key_list(x)
is_bip32_key = lambda x: is_xprv(x) or is_xpub(x)


def bip44_derivation(account_id, bip43_purpose=44):
<<<<<<< HEAD
    coin = 1 if bitcoin.NetworkConstants.TESTNET else 2
=======
    coin = 1 if constants.net.TESTNET else 0
>>>>>>> c3ff6040
    return "m/%d'/%d'/%d'" % (bip43_purpose, coin, int(account_id))

def from_seed(seed, passphrase, is_p2sh):
    t = seed_type(seed)
    if t == 'old':
        keystore = Old_KeyStore({})
        keystore.add_seed(seed)
    elif t in ['standard', 'segwit']:
        keystore = BIP32_KeyStore({})
        keystore.add_seed(seed)
        keystore.passphrase = passphrase
        bip32_seed = Mnemonic.mnemonic_to_seed(seed, passphrase)
        if t == 'standard':
            der = "m/"
            xtype = 'standard'
        else:
            der = "m/1'/" if is_p2sh else "m/0'/"
            xtype = 'p2wsh' if is_p2sh else 'p2wpkh'
        keystore.add_xprv_from_seed(bip32_seed, xtype, der)
    else:
        raise BaseException(t)
    return keystore

def from_private_key_list(text):
    keystore = Imported_KeyStore({})
    for x in get_private_keys(text):
        keystore.import_key(x, None)
    return keystore

def from_old_mpk(mpk):
    keystore = Old_KeyStore({})
    keystore.add_master_public_key(mpk)
    return keystore

def from_xpub(xpub):
    k = BIP32_KeyStore({})
    k.xpub = xpub
    return k

def from_xprv(xprv):
    xpub = bitcoin.xpub_from_xprv(xprv)
    k = BIP32_KeyStore({})
    k.xprv = xprv
    k.xpub = xpub
    return k

def from_master_key(text):
    if is_xprv(text):
        k = from_xprv(text)
    elif is_old_mpk(text):
        k = from_old_mpk(text)
    elif is_xpub(text):
        k = from_xpub(text)
    else:
        raise BaseException('Invalid key')
    return k<|MERGE_RESOLUTION|>--- conflicted
+++ resolved
@@ -688,11 +688,7 @@
 
 
 def bip44_derivation(account_id, bip43_purpose=44):
-<<<<<<< HEAD
-    coin = 1 if bitcoin.NetworkConstants.TESTNET else 2
-=======
-    coin = 1 if constants.net.TESTNET else 0
->>>>>>> c3ff6040
+    coin = 1 if constants.net.TESTNET else 2
     return "m/%d'/%d'/%d'" % (bip43_purpose, coin, int(account_id))
 
 def from_seed(seed, passphrase, is_p2sh):

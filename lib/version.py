<<<<<<< HEAD
ELECTRUM_VERSION = '2.5.1.1' # version of the client package
=======
ELECTRUM_VERSION = '2.5.2'  # version of the client package
>>>>>>> db0a5f9b
PROTOCOL_VERSION = '0.10'   # protocol version requested
NEW_SEED_VERSION = 11       # electrum versions >= 2.0
OLD_SEED_VERSION = 4        # electrum versions < 2.0


# The hash of the mnemonic seed must begin with this
SEED_PREFIX      = '01'      # Electrum standard wallet
SEED_PREFIX_2FA  = '101'     # extended seed for two-factor authentication<|MERGE_RESOLUTION|>--- conflicted
+++ resolved
@@ -1,8 +1,4 @@
-<<<<<<< HEAD
-ELECTRUM_VERSION = '2.5.1.1' # version of the client package
-=======
 ELECTRUM_VERSION = '2.5.2'  # version of the client package
->>>>>>> db0a5f9b
 PROTOCOL_VERSION = '0.10'   # protocol version requested
 NEW_SEED_VERSION = 11       # electrum versions >= 2.0
 OLD_SEED_VERSION = 4        # electrum versions < 2.0

# -*- coding: utf-8 -*-
#!/usr/bin/env python
#
# Electrum - lightweight Bitcoin client
# Copyright (C) 2011 thomasv@gitorious
#
# This program is free software: you can redistribute it and/or modify
# it under the terms of the GNU General Public License as published by
# the Free Software Foundation, either version 3 of the License, or
# (at your option) any later version.
#
# This program is distributed in the hope that it will be useful,
# but WITHOUT ANY WARRANTY; without even the implied warranty of
# MERCHANTABILITY or FITNESS FOR A PARTICULAR PURPOSE. See the
# GNU General Public License for more details.
#
# You should have received a copy of the GNU General Public License
# along with this program. If not, see <http://www.gnu.org/licenses/>.

import hashlib
import base64
import re
import sys
import hmac

import version
from util import print_error

try:
    import ecdsa
except ImportError:
    sys.exit("Error: python-ecdsa does not seem to be installed. Try 'sudo pip install ecdsa'")

try:
    import aes
except ImportError:
    sys.exit("Error: AES does not seem to be installed. Try 'sudo pip install slowaes'")

################################## transactions

<<<<<<< HEAD
MIN_RELAY_TX_FEE = 100000
DUST_SOFT_LIMIT = 100000

=======
DUST_THRESHOLD = 5430
MIN_RELAY_TX_FEE = 1000
RECOMMENDED_FEE = 50000
COINBASE_MATURITY = 100
>>>>>>> a3611af2

# AES encryption
EncodeAES = lambda secret, s: base64.b64encode(aes.encryptData(secret,s))
DecodeAES = lambda secret, e: aes.decryptData(secret, base64.b64decode(e))

def strip_PKCS7_padding(s):
    """return s stripped of PKCS7 padding"""
    if len(s)%16 or not s:
        raise ValueError("String of len %d can't be PCKS7-padded" % len(s))
    numpads = ord(s[-1])
    if numpads > 16:
        raise ValueError("String ending with %r can't be PCKS7-padded" % s[-1])
    if s[-numpads:] != numpads*chr(numpads):
        raise ValueError("Invalid PKCS7 padding")
    return s[:-numpads]


def aes_encrypt_with_iv(key, iv, data):
    mode = aes.AESModeOfOperation.modeOfOperation["CBC"]
    key = map(ord, key)
    iv = map(ord, iv)
    data = aes.append_PKCS7_padding(data)
    keysize = len(key)
    assert keysize in aes.AES.keySize.values(), 'invalid key size: %s' % keysize
    moo = aes.AESModeOfOperation()
    (mode, length, ciph) = moo.encrypt(data, mode, key, keysize, iv)
    return ''.join(map(chr, ciph))

def aes_decrypt_with_iv(key, iv, data):
    mode = aes.AESModeOfOperation.modeOfOperation["CBC"]
    key = map(ord, key)
    iv = map(ord, iv)
    keysize = len(key)
    assert keysize in aes.AES.keySize.values(), 'invalid key size: %s' % keysize
    data = map(ord, data)
    moo = aes.AESModeOfOperation()
    decr = moo.decrypt(data, None, mode, key, keysize, iv)
    decr = strip_PKCS7_padding(decr)
    return decr



def pw_encode(s, password):
    if password:
        secret = Hash(password)
        return EncodeAES(secret, s.encode("utf8"))
    else:
        return s


def pw_decode(s, password):
    if password is not None:
        secret = Hash(password)
        try:
            d = DecodeAES(secret, s).decode("utf8")
        except Exception:
            raise Exception('Invalid password')
        return d
    else:
        return s


def rev_hex(s):
    return s.decode('hex')[::-1].encode('hex')


def int_to_hex(i, length=1):
    s = hex(i)[2:].rstrip('L')
    s = "0"*(2*length - len(s)) + s
    return rev_hex(s)


def var_int(i):
    # https://en.bitcoin.it/wiki/Protocol_specification#Variable_length_integer
    if i<0xfd:
        return int_to_hex(i)
    elif i<=0xffff:
        return "fd"+int_to_hex(i,2)
    elif i<=0xffffffff:
        return "fe"+int_to_hex(i,4)
    else:
        return "ff"+int_to_hex(i,8)


def op_push(i):
    if i<0x4c:
        return int_to_hex(i)
    elif i<0xff:
        return '4c' + int_to_hex(i)
    elif i<0xffff:
        return '4d' + int_to_hex(i,2)
    else:
        return '4e' + int_to_hex(i,4)


def sha256(x):
    return hashlib.sha256(x).digest()


def Hash(x):
    if type(x) is unicode: x=x.encode('utf-8')
    return sha256(sha256(x))


hash_encode = lambda x: x[::-1].encode('hex')
hash_decode = lambda x: x.decode('hex')[::-1]
hmac_sha_512 = lambda x,y: hmac.new(x, y, hashlib.sha512).digest()

def is_new_seed(x, prefix=version.SEED_BIP44):
    import mnemonic
    x = mnemonic.prepare_seed(x)
    s = hmac_sha_512("Seed version", x.encode('utf8')).encode('hex')
    return s.startswith(prefix)


def is_old_seed(seed):
    import old_mnemonic
    words = seed.strip().split()
    try:
        old_mnemonic.mn_decode(words)
        uses_electrum_words = True
    except Exception:
        uses_electrum_words = False

    try:
        seed.decode('hex')
        is_hex = (len(seed) == 32)
    except Exception:
        is_hex = False

    return is_hex or (uses_electrum_words and len(words) == 12)


# pywallet openssl private key implementation

def i2d_ECPrivateKey(pkey, compressed=False):
    if compressed:
        key = '3081d30201010420' + \
              '%064x' % pkey.secret + \
              'a081a53081a2020101302c06072a8648ce3d0101022100' + \
              '%064x' % _p + \
              '3006040100040107042102' + \
              '%064x' % _Gx + \
              '022100' + \
              '%064x' % _r + \
              '020101a124032200'
    else:
        key = '308201130201010420' + \
              '%064x' % pkey.secret + \
              'a081a53081a2020101302c06072a8648ce3d0101022100' + \
              '%064x' % _p + \
              '3006040100040107044104' + \
              '%064x' % _Gx + \
              '%064x' % _Gy + \
              '022100' + \
              '%064x' % _r + \
              '020101a144034200'

    return key.decode('hex') + i2o_ECPublicKey(pkey.pubkey, compressed)

def i2o_ECPublicKey(pubkey, compressed=False):
    # public keys are 65 bytes long (520 bits)
    # 0x04 + 32-byte X-coordinate + 32-byte Y-coordinate
    # 0x00 = point at infinity, 0x02 and 0x03 = compressed, 0x04 = uncompressed
    # compressed keys: <sign> <x> where <sign> is 0x02 if y is even and 0x03 if y is odd
    if compressed:
        if pubkey.point.y() & 1:
            key = '03' + '%064x' % pubkey.point.x()
        else:
            key = '02' + '%064x' % pubkey.point.x()
    else:
        key = '04' + \
              '%064x' % pubkey.point.x() + \
              '%064x' % pubkey.point.y()

    return key.decode('hex')

# end pywallet openssl private key implementation



############ functions from pywallet #####################

def hash_160(public_key):
    try:
        md = hashlib.new('ripemd160')
        md.update(sha256(public_key))
        return md.digest()
    except Exception:
        import ripemd
        md = ripemd.new(sha256(public_key))
        return md.digest()


def public_key_to_bc_address(public_key):
    h160 = hash_160(public_key)
    return hash_160_to_bc_address(h160)

def hash_160_to_bc_address(h160, addrtype = 48):
    vh160 = chr(addrtype) + h160
    h = Hash(vh160)
    addr = vh160 + h[0:4]
    return b58encode(addr)

def bc_address_to_hash_160(addr):
    bytes = b58decode(addr, 25)
    return ord(bytes[0]), bytes[1:21]


__b58chars = '123456789ABCDEFGHJKLMNPQRSTUVWXYZabcdefghijkmnopqrstuvwxyz'
__b58base = len(__b58chars)


def b58encode(v):
    """ encode v, which is a string of bytes, to base58."""

    long_value = 0L
    for (i, c) in enumerate(v[::-1]):
        long_value += (256**i) * ord(c)

    result = ''
    while long_value >= __b58base:
        div, mod = divmod(long_value, __b58base)
        result = __b58chars[mod] + result
        long_value = div
    result = __b58chars[long_value] + result

    # Bitcoin does a little leading-zero-compression:
    # leading 0-bytes in the input become leading-1s
    nPad = 0
    for c in v:
        if c == '\0': nPad += 1
        else: break

    return (__b58chars[0]*nPad) + result


def b58decode(v, length):
    """ decode v into a string of len bytes."""
    long_value = 0L
    for (i, c) in enumerate(v[::-1]):
        long_value += __b58chars.find(c) * (__b58base**i)

    result = ''
    while long_value >= 256:
        div, mod = divmod(long_value, 256)
        result = chr(mod) + result
        long_value = div
    result = chr(long_value) + result

    nPad = 0
    for c in v:
        if c == __b58chars[0]: nPad += 1
        else: break

    result = chr(0)*nPad + result
    if length is not None and len(result) != length:
        return None

    return result


def EncodeBase58Check(vchIn):
    hash = Hash(vchIn)
    return b58encode(vchIn + hash[0:4])


def DecodeBase58Check(psz):
    vchRet = b58decode(psz, None)
    key = vchRet[0:-4]
    csum = vchRet[-4:]
    hash = Hash(key)
    cs32 = hash[0:4]
    if cs32 != csum:
        return None
    else:
        return key


def PrivKeyToSecret(privkey):
    return privkey[9:9+32]


def SecretToASecret(secret, compressed=False, addrtype=48):
    vchIn = chr((addrtype+128)&255) + secret
    if compressed: vchIn += '\01'
    return EncodeBase58Check(vchIn)

def ASecretToSecret(key, addrtype=48):
    vch = DecodeBase58Check(key)
    if vch and vch[0] == chr((addrtype+128)&255):
        return vch[1:]
    else:
        return False

def regenerate_key(sec):
    b = ASecretToSecret(sec)
    if not b:
        return False
    b = b[0:32]
    return EC_KEY(b)


def GetPubKey(pubkey, compressed=False):
    return i2o_ECPublicKey(pubkey, compressed)


def GetPrivKey(pkey, compressed=False):
    return i2d_ECPrivateKey(pkey, compressed)


def GetSecret(pkey):
    return ('%064x' % pkey.secret).decode('hex')


def is_compressed(sec):
    b = ASecretToSecret(sec)
    return len(b) == 33


def public_key_from_private_key(sec):
    # rebuild public key from private key, compressed or uncompressed
    pkey = regenerate_key(sec)
    assert pkey
    compressed = is_compressed(sec)
    public_key = GetPubKey(pkey.pubkey, compressed)
    return public_key.encode('hex')


def address_from_private_key(sec):
    public_key = public_key_from_private_key(sec)
    address = public_key_to_bc_address(public_key.decode('hex'))
    return address


def is_valid(addr):
    return is_address(addr)


def is_address(addr):
    ADDRESS_RE = re.compile('[1-9A-HJ-NP-Za-km-z]{26,}\\Z')
    if not ADDRESS_RE.match(addr): return False
    try:
        addrtype, h = bc_address_to_hash_160(addr)
    except Exception:
        return False
    return addr == hash_160_to_bc_address(h, addrtype)


def is_private_key(key):
    try:
        k = ASecretToSecret(key)
        return k is not False
    except:
        return False


########### end pywallet functions #######################

try:
    from ecdsa.ecdsa import curve_secp256k1, generator_secp256k1
except Exception:
    print "cannot import ecdsa.curve_secp256k1. You probably need to upgrade ecdsa.\nTry: sudo pip install --upgrade ecdsa"
    exit()

from ecdsa.curves import SECP256k1
from ecdsa.ellipticcurve import Point
from ecdsa.util import string_to_number, number_to_string

def msg_magic(message):
    varint = var_int(len(message))
    encoded_varint = "".join([chr(int(varint[i:i+2], 16)) for i in xrange(0, len(varint), 2)])
    return "\x18Litecoin Signed Message:\n" + encoded_varint + message


def verify_message(address, signature, message):
    try:
        EC_KEY.verify_message(address, signature, message)
        return True
    except Exception as e:
        print_error("Verification error: {0}".format(e))
        return False


def encrypt_message(message, pubkey):
    return EC_KEY.encrypt_message(message, pubkey.decode('hex'))


def chunks(l, n):
    return [l[i:i+n] for i in xrange(0, len(l), n)]


def ECC_YfromX(x,curved=curve_secp256k1, odd=True):
    _p = curved.p()
    _a = curved.a()
    _b = curved.b()
    for offset in range(128):
        Mx = x + offset
        My2 = pow(Mx, 3, _p) + _a * pow(Mx, 2, _p) + _b % _p
        My = pow(My2, (_p+1)/4, _p )

        if curved.contains_point(Mx,My):
            if odd == bool(My&1):
                return [My,offset]
            return [_p-My,offset]
    raise Exception('ECC_YfromX: No Y found')


def negative_point(P):
    return Point( P.curve(), P.x(), -P.y(), P.order() )


def point_to_ser(P, comp=True ):
    if comp:
        return ( ('%02x'%(2+(P.y()&1)))+('%064x'%P.x()) ).decode('hex')
    return ( '04'+('%064x'%P.x())+('%064x'%P.y()) ).decode('hex')


def ser_to_point(Aser):
    curve = curve_secp256k1
    generator = generator_secp256k1
    _r  = generator.order()
    assert Aser[0] in ['\x02','\x03','\x04']
    if Aser[0] == '\x04':
        return Point( curve, string_to_number(Aser[1:33]), string_to_number(Aser[33:]), _r )
    Mx = string_to_number(Aser[1:])
    return Point( curve, Mx, ECC_YfromX(Mx, curve, Aser[0]=='\x03')[0], _r )



class MyVerifyingKey(ecdsa.VerifyingKey):
    @classmethod
    def from_signature(klass, sig, recid, h, curve):
        """ See http://www.secg.org/download/aid-780/sec1-v2.pdf, chapter 4.1.6 """
        from ecdsa import util, numbertheory
        import msqr
        curveFp = curve.curve
        G = curve.generator
        order = G.order()
        # extract r,s from signature
        r, s = util.sigdecode_string(sig, order)
        # 1.1
        x = r + (recid/2) * order
        # 1.3
        alpha = ( x * x * x  + curveFp.a() * x + curveFp.b() ) % curveFp.p()
        beta = msqr.modular_sqrt(alpha, curveFp.p())
        y = beta if (beta - recid) % 2 == 0 else curveFp.p() - beta
        # 1.4 the constructor checks that nR is at infinity
        R = Point(curveFp, x, y, order)
        # 1.5 compute e from message:
        e = string_to_number(h)
        minus_e = -e % order
        # 1.6 compute Q = r^-1 (sR - eG)
        inv_r = numbertheory.inverse_mod(r,order)
        Q = inv_r * ( s * R + minus_e * G )
        return klass.from_public_point( Q, curve )


class EC_KEY(object):
    def __init__( self, k ):
        secret = string_to_number(k)
        self.pubkey = ecdsa.ecdsa.Public_key( generator_secp256k1, generator_secp256k1 * secret )
        self.privkey = ecdsa.ecdsa.Private_key( self.pubkey, secret )
        self.secret = secret

    def get_public_key(self, compressed=True):
        return point_to_ser(self.pubkey.point, compressed).encode('hex')

    def sign_message(self, message, compressed, address):
        private_key = ecdsa.SigningKey.from_secret_exponent( self.secret, curve = SECP256k1 )
        public_key = private_key.get_verifying_key()
        signature = private_key.sign_digest_deterministic( Hash( msg_magic(message) ), hashfunc=hashlib.sha256, sigencode = ecdsa.util.sigencode_string )
        assert public_key.verify_digest( signature, Hash( msg_magic(message) ), sigdecode = ecdsa.util.sigdecode_string)
        for i in range(4):
            sig = base64.b64encode( chr(27 + i + (4 if compressed else 0)) + signature )
            try:
                self.verify_message( address, sig, message)
                return sig
            except Exception:
                continue
        else:
            raise Exception("error: cannot sign message")


    @classmethod
    def verify_message(self, address, signature, message):
        sig = base64.b64decode(signature)
        if len(sig) != 65: raise Exception("Wrong encoding")

        nV = ord(sig[0])
        if nV < 27 or nV >= 35:
            raise Exception("Bad encoding")
        if nV >= 31:
            compressed = True
            nV -= 4
        else:
            compressed = False

        recid = nV - 27
        h = Hash( msg_magic(message) )
        public_key = MyVerifyingKey.from_signature( sig[1:], recid, h, curve = SECP256k1 )

        # check public key
        public_key.verify_digest( sig[1:], h, sigdecode = ecdsa.util.sigdecode_string)

        # check that we get the original signing address
        addr = public_key_to_bc_address( point_to_ser(public_key.pubkey.point, compressed) )
        if address != addr:
            raise Exception("Bad signature")


    # ECIES encryption/decryption methods; AES-128-CBC with PKCS7 is used as the cipher; hmac-sha256 is used as the mac

    @classmethod
    def encrypt_message(self, message, pubkey):

        pk = ser_to_point(pubkey)
        if not ecdsa.ecdsa.point_is_valid(generator_secp256k1, pk.x(), pk.y()):
            raise Exception('invalid pubkey')

        ephemeral_exponent = number_to_string(ecdsa.util.randrange(pow(2,256)), generator_secp256k1.order())
        ephemeral = EC_KEY(ephemeral_exponent)
        ecdh_key = point_to_ser(pk * ephemeral.privkey.secret_multiplier)
        key = hashlib.sha512(ecdh_key).digest()
        iv, key_e, key_m = key[0:16], key[16:32], key[32:]
        ciphertext = aes_encrypt_with_iv(key_e, iv, message)
        ephemeral_pubkey = ephemeral.get_public_key(compressed=True).decode('hex')
        encrypted = 'BIE1' + ephemeral_pubkey + ciphertext
        mac = hmac.new(key_m, encrypted, hashlib.sha256).digest()

        return base64.b64encode(encrypted + mac)


    def decrypt_message(self, encrypted):

        encrypted = base64.b64decode(encrypted)

        if len(encrypted) < 85:
            raise Exception('invalid ciphertext: length')

        magic = encrypted[:4]
        ephemeral_pubkey = encrypted[4:37]
        ciphertext = encrypted[37:-32]
        mac = encrypted[-32:]

        if magic != 'BIE1':
            raise Exception('invalid ciphertext: invalid magic bytes')

        try:
            ephemeral_pubkey = ser_to_point(ephemeral_pubkey)
        except AssertionError, e:
            raise Exception('invalid ciphertext: invalid ephemeral pubkey')

        if not ecdsa.ecdsa.point_is_valid(generator_secp256k1, ephemeral_pubkey.x(), ephemeral_pubkey.y()):
            raise Exception('invalid ciphertext: invalid ephemeral pubkey')

        ecdh_key = point_to_ser(ephemeral_pubkey * self.privkey.secret_multiplier)
        key = hashlib.sha512(ecdh_key).digest()
        iv, key_e, key_m = key[0:16], key[16:32], key[32:]
        if mac != hmac.new(key_m, encrypted[:-32], hashlib.sha256).digest():
            raise Exception('invalid ciphertext: invalid mac')

        return aes_decrypt_with_iv(key_e, iv, ciphertext)


###################################### BIP32 ##############################

random_seed = lambda n: "%032x"%ecdsa.util.randrange( pow(2,n) )
BIP32_PRIME = 0x80000000


def get_pubkeys_from_secret(secret):
    # public key
    private_key = ecdsa.SigningKey.from_string( secret, curve = SECP256k1 )
    public_key = private_key.get_verifying_key()
    K = public_key.to_string()
    K_compressed = GetPubKey(public_key.pubkey,True)
    return K, K_compressed


# Child private key derivation function (from master private key)
# k = master private key (32 bytes)
# c = master chain code (extra entropy for key derivation) (32 bytes)
# n = the index of the key we want to derive. (only 32 bits will be used)
# If n is negative (i.e. the 32nd bit is set), the resulting private key's
#  corresponding public key can NOT be determined without the master private key.
# However, if n is positive, the resulting private key's corresponding
#  public key can be determined without the master private key.
def CKD_priv(k, c, n):
    is_prime = n & BIP32_PRIME
    return _CKD_priv(k, c, rev_hex(int_to_hex(n,4)).decode('hex'), is_prime)

def _CKD_priv(k, c, s, is_prime):
    import hmac
    from ecdsa.util import string_to_number, number_to_string
    order = generator_secp256k1.order()
    keypair = EC_KEY(k)
    cK = GetPubKey(keypair.pubkey,True)
    data = chr(0) + k + s if is_prime else cK + s
    I = hmac.new(c, data, hashlib.sha512).digest()
    k_n = number_to_string( (string_to_number(I[0:32]) + string_to_number(k)) % order , order )
    c_n = I[32:]
    return k_n, c_n

# Child public key derivation function (from public key only)
# K = master public key
# c = master chain code
# n = index of key we want to derive
# This function allows us to find the nth public key, as long as n is
#  non-negative. If n is negative, we need the master private key to find it.
def CKD_pub(cK, c, n):
    if n & BIP32_PRIME: raise
    return _CKD_pub(cK, c, rev_hex(int_to_hex(n,4)).decode('hex'))

# helper function, callable with arbitrary string
def _CKD_pub(cK, c, s):
    import hmac
    from ecdsa.util import string_to_number, number_to_string
    order = generator_secp256k1.order()
    I = hmac.new(c, cK + s, hashlib.sha512).digest()
    curve = SECP256k1
    pubkey_point = string_to_number(I[0:32])*curve.generator + ser_to_point(cK)
    public_key = ecdsa.VerifyingKey.from_public_point( pubkey_point, curve = SECP256k1 )
    c_n = I[32:]
    cK_n = GetPubKey(public_key.pubkey,True)
    return cK_n, c_n


BITCOIN_HEADER_PRIV = "0488ade4"
BITCOIN_HEADER_PUB = "0488b21e"

TESTNET_HEADER_PRIV = "04358394"
TESTNET_HEADER_PUB = "043587cf"

BITCOIN_HEADERS = (BITCOIN_HEADER_PUB, BITCOIN_HEADER_PRIV)
TESTNET_HEADERS = (TESTNET_HEADER_PUB, TESTNET_HEADER_PRIV)

def _get_headers(testnet):
    """Returns the correct headers for either testnet or bitcoin, in the form
    of a 2-tuple, like (public, private)."""
    if testnet:
        return TESTNET_HEADERS
    else:
        return BITCOIN_HEADERS


def deserialize_xkey(xkey):

    xkey = DecodeBase58Check(xkey)
    assert len(xkey) == 78

    xkey_header = xkey[0:4].encode('hex')
    # Determine if the key is a bitcoin key or a testnet key.
    if xkey_header in TESTNET_HEADERS:
        head = TESTNET_HEADER_PRIV
    elif xkey_header in BITCOIN_HEADERS:
        head = BITCOIN_HEADER_PRIV
    else:
        raise Exception("Unknown xkey header: '%s'" % xkey_header)

    depth = ord(xkey[4])
    fingerprint = xkey[5:9]
    child_number = xkey[9:13]
    c = xkey[13:13+32]
    if xkey[0:4].encode('hex') == head:
        K_or_k = xkey[13+33:]
    else:
        K_or_k = xkey[13+32:]
    return depth, fingerprint, child_number, c, K_or_k


def get_xkey_name(xkey, testnet=False):
    depth, fingerprint, child_number, c, K = deserialize_xkey(xkey)
    n = int(child_number.encode('hex'), 16)
    if n & BIP32_PRIME:
        child_id = "%d'"%(n - BIP32_PRIME)
    else:
        child_id = "%d"%n
    if depth == 0:
        return ''
    elif depth == 1:
        return child_id
    else:
        raise BaseException("xpub depth error")


def xpub_from_xprv(xprv, testnet=False):
    depth, fingerprint, child_number, c, k = deserialize_xkey(xprv)
    K, cK = get_pubkeys_from_secret(k)
    header_pub, _  = _get_headers(testnet)
    xpub = header_pub.decode('hex') + chr(depth) + fingerprint + child_number + c + cK
    return EncodeBase58Check(xpub)


def bip32_root(seed, testnet=False):
    import hmac
    header_pub, header_priv = _get_headers(testnet)
    I = hmac.new("Bitcoin seed", seed, hashlib.sha512).digest()
    master_k = I[0:32]
    master_c = I[32:]
    K, cK = get_pubkeys_from_secret(master_k)
    xprv = (header_priv + "00" + "00000000" + "00000000").decode("hex") + master_c + chr(0) + master_k
    xpub = (header_pub + "00" + "00000000" + "00000000").decode("hex") + master_c + cK
    return EncodeBase58Check(xprv), EncodeBase58Check(xpub)


def bip32_private_derivation(xprv, branch, sequence, testnet=False):
    header_pub, header_priv = _get_headers(testnet)
    depth, fingerprint, child_number, c, k = deserialize_xkey(xprv)
    assert sequence.startswith(branch)
    sequence = sequence[len(branch):]
    for n in sequence.split('/'):
        if n == '': continue
        i = int(n[:-1]) + BIP32_PRIME if n[-1] == "'" else int(n)
        parent_k = k
        k, c = CKD_priv(k, c, i)
        depth += 1

    _, parent_cK = get_pubkeys_from_secret(parent_k)
    fingerprint = hash_160(parent_cK)[0:4]
    child_number = ("%08X"%i).decode('hex')
    K, cK = get_pubkeys_from_secret(k)
    xprv = header_priv.decode('hex') + chr(depth) + fingerprint + child_number + c + chr(0) + k
    xpub = header_pub.decode('hex') + chr(depth) + fingerprint + child_number + c + cK
    return EncodeBase58Check(xprv), EncodeBase58Check(xpub)


def bip32_public_derivation(xpub, branch, sequence, testnet=False):
    header_pub, _ = _get_headers(testnet)
    depth, fingerprint, child_number, c, cK = deserialize_xkey(xpub)
    assert sequence.startswith(branch)
    sequence = sequence[len(branch):]
    for n in sequence.split('/'):
        if n == '': continue
        i = int(n)
        parent_cK = cK
        cK, c = CKD_pub(cK, c, i)
        depth += 1

    fingerprint = hash_160(parent_cK)[0:4]
    child_number = ("%08X"%i).decode('hex')
    xpub = header_pub.decode('hex') + chr(depth) + fingerprint + child_number + c + cK
    return EncodeBase58Check(xpub)


def bip32_private_key(sequence, k, chain):
    for i in sequence:
        k, chain = CKD_priv(k, chain, i)
    return SecretToASecret(k, True)<|MERGE_RESOLUTION|>--- conflicted
+++ resolved
@@ -38,16 +38,11 @@
 
 ################################## transactions
 
-<<<<<<< HEAD
+DUST_THRESHOLD = 0
+DUST_SOFT_LIMIT = 100000
 MIN_RELAY_TX_FEE = 100000
-DUST_SOFT_LIMIT = 100000
-
-=======
-DUST_THRESHOLD = 5430
-MIN_RELAY_TX_FEE = 1000
-RECOMMENDED_FEE = 50000
+RECOMMENDED_FEE = 100000
 COINBASE_MATURITY = 100
->>>>>>> a3611af2
 
 # AES encryption
 EncodeAES = lambda secret, s: base64.b64encode(aes.encryptData(secret,s))
